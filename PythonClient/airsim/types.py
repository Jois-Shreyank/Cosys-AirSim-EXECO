--- conflicted
+++ resolved
@@ -382,10 +382,7 @@
     point_cloud = 0.0
     time_stamp = np.uint64(0)
     pose = Pose()
-<<<<<<< HEAD
-=======
     groundtruth = ''
->>>>>>> 93fce997
 
 class EchoData(MsgpackMixin):
     point_cloud = 0.0
