from __future__ import print_function

from .utils import *
from .types import *

import msgpackrpc #install as admin: pip install msgpack-rpc-python
import numpy as np #pip install numpy
import msgpack
import time
import math
import logging

class VehicleClient:
    def __init__(self, ip = "", port = 41451, timeout_value = 3600):
        if (ip == ""):
            ip = "127.0.0.1"
        self.client = msgpackrpc.Client(msgpackrpc.Address(ip, port), timeout = timeout_value, pack_encoding = 'utf-8', unpack_encoding = 'utf-8')

#----------------------------------- Common vehicle APIs ---------------------------------------------
    def reset(self):
        """
        Reset the vehicle to its original starting state

        Note that you must call `enableApiControl` and `armDisarm` again after the call to reset
        """
        self.client.call('reset')

    def ping(self):
        """
        If connection is established then this call will return true otherwise it will be blocked until timeout

        Returns:
            bool:
        """
        return self.client.call('ping')

    def getClientVersion(self):
        return 1 # sync with C++ client

    def getServerVersion(self):
        return self.client.call('getServerVersion')

    def getMinRequiredServerVersion(self):
        return 1 # sync with C++ client

    def getMinRequiredClientVersion(self):
        return self.client.call('getMinRequiredClientVersion')

#basic flight control
    def enableApiControl(self, is_enabled, vehicle_name = ''):
        """
        Enables or disables API control for vehicle corresponding to vehicle_name

        Args:
            is_enabled (bool): True to enable, False to disable API control
            vehicle_name (str, optional): Name of the vehicle to send this command to
        """
        self.client.call('enableApiControl', is_enabled, vehicle_name)

    def isApiControlEnabled(self, vehicle_name = ''):
        """
        Returns true if API control is established.

        If false (which is default) then API calls would be ignored. After a successful call to `enableApiControl`, `isApiControlEnabled` should return true.

        Args:
            vehicle_name (str, optional): Name of the vehicle

        Returns:
            bool: If API control is enabled
        """
        return self.client.call('isApiControlEnabled', vehicle_name)

    def armDisarm(self, arm, vehicle_name = ''):
        """
        Arms or disarms vehicle

        Args:
            arm (bool): True to arm, False to disarm the vehicle
            vehicle_name (str, optional): Name of the vehicle to send this command to

        Returns:
            bool: Success
        """
        return self.client.call('armDisarm', arm, vehicle_name)

    def simPause(self, is_paused):
        """
        Pauses simulation

        Args:
            is_paused (bool): True to pause the simulation, False to release
        """
        self.client.call('simPause', is_paused)

    def simIsPause(self):
        """
        Returns true if the simulation is paused

        Returns:
            bool: If the simulation is paused
        """
        return self.client.call("simIsPaused")

    def simContinueForTime(self, seconds):
        """
        Continue the simulation for the specified number of seconds

        Args:
            seconds (float): Time to run the simulation for
        """
        self.client.call('simContinueForTime', seconds)

    def simContinueForFrames(self, frames):
        """
        Continue (or resume if paused) the simulation for the specified number of frames, after which the simulation will be paused.

        Args:
            frames (int): Frames to run the simulation for
        """
        self.client.call('simContinueForFrames', frames)

    def getHomeGeoPoint(self, vehicle_name = ''):
        """
        Get the Home location of the vehicle

        Args:
            vehicle_name (str, optional): Name of vehicle to get home location of

        Returns:
            GeoPoint: Home location of the vehicle
        """
        return GeoPoint.from_msgpack(self.client.call('getHomeGeoPoint', vehicle_name))

    def confirmConnection(self):
        """
        Checks state of connection every 1 sec and reports it in Console so user can see the progress for connection.
        """
        if self.ping():
            print("Connected!")
        else:
             print("Ping returned false!")
        server_ver = self.getServerVersion()
        client_ver = self.getClientVersion()
        server_min_ver = self.getMinRequiredServerVersion()
        client_min_ver = self.getMinRequiredClientVersion()

        ver_info = "Client Ver:" + str(client_ver) + " (Min Req: " + str(client_min_ver) + \
              "), Server Ver:" + str(server_ver) + " (Min Req: " + str(server_min_ver) + ")"

        if server_ver < server_min_ver:
            print(ver_info, file=sys.stderr)
            print("AirSim server is of older version and not supported by this client. Please upgrade!")
        elif client_ver < client_min_ver:
            print(ver_info, file=sys.stderr)
            print("AirSim client is of older version and not supported by this server. Please upgrade!")
        else:
            print(ver_info)
        print('')

    def simSetLightIntensity(self, light_name, intensity):
        """
        Change intensity of named light

        Args:
            light_name (str): Name of light to change
            intensity (float): New intensity value

        Returns:
            bool: True if successful, otherwise False
        """
        return self.client.call("simSetLightIntensity", light_name, intensity)

    def simSwapTextures(self, tags, tex_id = 0, component_id = 0, material_id = 0):
        """
        Runtime Swap Texture API

        See https://microsoft.github.io/AirSim/retexturing/ for details

        Args:
            tags (str): string of "," or ", " delimited tags to identify on which actors to perform the swap
            tex_id (int, optional): indexes the array of textures assigned to each actor undergoing a swap

                                    If out-of-bounds for some object's texture set, it will be taken modulo the number of textures that were available
            component_id (int, optional):
            material_id (int, optional):

        Returns:
            list[str]: List of objects which matched the provided tags and had the texture swap perfomed
        """
        return self.client.call("simSwapTextures", tags, tex_id, component_id, material_id)

    def simSetObjectMaterial(self, object_name, material_name):
        """
        Runtime Swap Texture API
        See https://microsoft.github.io/AirSim/retexturing/ for details
        Args:
            object_name (str): name of object to set material for
            material_name (str): name of material to set for object

        Returns:
            bool: True if material was set
        """
        return self.client.call("simSetObjectMaterial", object_name, material_name)

    def simSetObjectMaterialFromTexture(self, object_name, texture_path):
        """
        Runtime Swap Texture API
        See https://microsoft.github.io/AirSim/retexturing/ for details
        Args:
            object_name (str): name of object to set material for
            texture_path (str): path to texture to set for object

        Returns:
            bool: True if material was set
        """
        return self.client.call("simSetObjectMaterialFromTexture", object_name, texture_path)


    # time-of-day control
#time - of - day control
    def simSetTimeOfDay(self, is_enabled, start_datetime = "", is_start_datetime_dst = False, celestial_clock_speed = 1, update_interval_secs = 60, move_sun = True):
        """
        Control the position of Sun in the environment

        Sun's position is computed using the coordinates specified in `OriginGeopoint` in settings for the date-time specified in the argument,
        else if the string is empty, current date & time is used

        Args:
            is_enabled (bool): True to enable time-of-day effect, False to reset the position to original
            start_datetime (str, optional): Date & Time in %Y-%m-%d %H:%M:%S format, e.g. `2018-02-12 15:20:00`
            is_start_datetime_dst (bool, optional): True to adjust for Daylight Savings Time
            celestial_clock_speed (float, optional): Run celestial clock faster or slower than simulation clock
                                                     E.g. Value 100 means for every 1 second of simulation clock, Sun's position is advanced by 100 seconds
                                                     so Sun will move in sky much faster
            update_interval_secs (float, optional): Interval to update the Sun's position
            move_sun (bool, optional): Whether or not to move the Sun
        """
        self.client.call('simSetTimeOfDay', is_enabled, start_datetime, is_start_datetime_dst, celestial_clock_speed, update_interval_secs, move_sun)

#weather
    def simEnableWeather(self, enable):
        """
        Enable Weather effects. Needs to be called before using `simSetWeatherParameter` API

        Args:
            enable (bool): True to enable, False to disable
        """
        self.client.call('simEnableWeather', enable)

    def simSetWeatherParameter(self, param, val):
        """
        Enable various weather effects

        Args:
            param (WeatherParameter): Weather effect to be enabled
            val (float): Intensity of the effect, Range 0-1
        """
        self.client.call('simSetWeatherParameter', param, val)

#camera control
#simGetImage returns compressed png in array of bytes
#image_type uses one of the ImageType members
    def simGetImage(self, camera_name, image_type, vehicle_name = '', external = False):
        """
        Get a single image

        Returns bytes of png format image which can be dumped into abinary file to create .png image
        `string_to_uint8_array()` can be used to convert into Numpy unit8 array
        See https://microsoft.github.io/AirSim/image_apis/ for details

        Args:
            camera_name (str): Name of the camera, for backwards compatibility, ID numbers such as 0,1,etc. can also be used
            image_type (ImageType): Type of image required
            vehicle_name (str, optional): Name of the vehicle with the camera
            external (bool, optional): Whether the camera is an External Camera

        Returns:
            Binary string literal of compressed png image
        """
#todo : in future remove below, it's only for compatibility to pre v1.2
        camera_name = str(camera_name)

#because this method returns std::vector < uint8>, msgpack decides to encode it as a string unfortunately.
        result = self.client.call('simGetImage', camera_name, image_type, vehicle_name, external)
        if (result == "" or result == "\0"):
            return None
        return result

#camera control
#simGetImage returns compressed png in array of bytes
#image_type uses one of the ImageType members
    def simGetImages(self, requests, vehicle_name = '', external = False):
        """
        Get multiple images

        See https://microsoft.github.io/AirSim/image_apis/ for details and examples

        Args:
            requests (list[ImageRequest]): Images required
            vehicle_name (str, optional): Name of vehicle associated with the camera
            external (bool, optional): Whether the camera is an External Camera

        Returns:
            list[ImageResponse]:
        """
        responses_raw = self.client.call('simGetImages', requests, vehicle_name, external)
        return [ImageResponse.from_msgpack(response_raw) for response_raw in responses_raw]

<<<<<<< HEAD

#CinemAirSim
    def simGetPresetLensSettings(self, camera_name, vehicle_name = '', external = False):  
        result = self.client.call('simGetPresetLensSettings', camera_name, vehicle_name, external)
        if (result == "" or result == "\0"):
            return None
        return result

    def simGetLensSettings(self, camera_name, vehicle_name = '', external = False):  
        result = self.client.call('simGetLensSettings', camera_name, vehicle_name, external)
        if (result == "" or result == "\0"):
            return None
        return result

    def simSetPresetLensSettings(self, preset_lens_settings, camera_name, vehicle_name = '', external = False):  
        self.client.call("simSetPresetLensSettings", preset_lens_settings, camera_name, vehicle_name, external)

    def simGetPresetFilmbackSettings(self, camera_name, vehicle_name = '', external = False):  
        result = self.client.call('simGetPresetFilmbackSettings', camera_name, vehicle_name, external)
        if (result == "" or result == "\0"):
            return None
        return result

    def simSetPresetFilmbackSettings(self, preset_filmback_settings, camera_name, vehicle_name = '', external = False):  
        self.client.call("simSetPresetFilmbackSettings", preset_filmback_settings, camera_name, vehicle_name, external)

    def simGetFilmbackSettings(self, camera_name, vehicle_name = '', external = False):  
        result = self.client.call('simGetFilmbackSettings', camera_name, vehicle_name, external)
        if (result == "" or result == "\0"):
            return None
        return result

    def simSetFilmbackSettings(self, sensor_width, sensor_height, camera_name, vehicle_name = '', external = False):  
        result = self.client.call("simSetFilmbackSettings", sensor_width, sensor_height, camera_name, vehicle_name, external)
        return result

    def simGetFocalLength(self, camera_name, vehicle_name = '', external = False):  
        result = self.client.call("simGetFocalLength", camera_name, vehicle_name, external)
        return result

    def simSetFocalLength(self, focal_length, camera_name, vehicle_name = '', external = False):  
        self.client.call("simSetFocalLength", focal_length, camera_name, vehicle_name, external)

    def simEnableManualFocus(self, enable, camera_name, vehicle_name = '', external = False):  
        self.client.call("simEnableManualFocus", enable, camera_name, vehicle_name, external)

    def simGetFocusDistance(self, camera_name, vehicle_name = '', external = False):  
        result = self.client.call("simGetFocusDistance", camera_name, vehicle_name, external)
        return result

    def simSetFocusDistance(self, focus_distance, camera_name, vehicle_name = '', external = False):  
        self.client.call("simSetFocusDistance", focus_distance, camera_name, vehicle_name, external)

    def simGetFocusAperture(self, camera_name, vehicle_name = '', external = False):  
        result = self.client.call("simGetFocusAperture", camera_name, vehicle_name, external)
        return result

    def simSetFocusAperture(self, focus_aperture, camera_name, vehicle_name = '', external = False):  
        self.client.call("simSetFocusAperture", focus_aperture, camera_name, vehicle_name, external)

    def simEnableFocusPlane(self, enable, camera_name, vehicle_name = '', external = False):  
        self.client.call("simEnableFocusPlane", enable, camera_name, vehicle_name, external)

    def simGetCurrentFieldOfView(self, camera_name, vehicle_name = '', external = False):  
        result = self.client.call("simGetCurrentFieldOfView", camera_name, vehicle_name, external)
        return result

#End CinemAirSim     
=======
>>>>>>> 366180f3
    def simTestLineOfSightToPoint(self, point, vehicle_name = ''):
        """
        Returns whether the target point is visible from the perspective of the inputted vehicle

        Args:
            point (GeoPoint): target point
            vehicle_name (str, optional): Name of vehicle

        Returns:
            [bool]: Success
        """
        return self.client.call('simTestLineOfSightToPoint', point, vehicle_name)

    def simTestLineOfSightBetweenPoints(self, point1, point2):
        """
        Returns whether the target point is visible from the perspective of the source point

        Args:
            point1 (GeoPoint): source point
            point2 (GeoPoint): target point

        Returns:
            [bool]: Success
        """
        return self.client.call('simTestLineOfSightBetweenPoints', point1, point2)

    def simGetWorldExtents(self):
        """
        Returns a list of GeoPoints representing the minimum and maximum extents of the world

        Returns:
            list[GeoPoint]
        """
        responses_raw = self.client.call('simGetWorldExtents')
        return [GeoPoint.from_msgpack(response_raw) for response_raw in responses_raw]

    def simRunConsoleCommand(self, command):
        """
        Allows the client to execute a command in Unreal's native console, via an API.
        Affords access to the countless built-in commands such as "stat unit", "stat fps", "open [map]", adjust any config settings, etc. etc.
        Allows the user to create bespoke APIs very easily, by adding a custom event to the level blueprint, and then calling the console command "ce MyEventName [args]". No recompilation of AirSim needed!

        Args:
            command ([string]): Desired Unreal Engine Console command to run

        Returns:
            [bool]: Success
        """
        return self.client.call('simRunConsoleCommand', command)

#gets the static meshes in the unreal scene
    def simGetMeshPositionVertexBuffers(self):
        """
        Returns the static meshes that make up the scene

        See https://microsoft.github.io/AirSim/meshes/ for details and how to use this

        Returns:
            list[MeshPositionVertexBuffersResponse]:
        """
        responses_raw = self.client.call('simGetMeshPositionVertexBuffers')
        return [MeshPositionVertexBuffersResponse.from_msgpack(response_raw) for response_raw in responses_raw]

    def simGetCollisionInfo(self, vehicle_name = ''):
        """
        Args:
            vehicle_name (str, optional): Name of the Vehicle to get the info of

        Returns:
            CollisionInfo:
        """
        return CollisionInfo.from_msgpack(self.client.call('simGetCollisionInfo', vehicle_name))

    def simSetVehiclePose(self, pose, ignore_collision, vehicle_name = ''):
        """
        Set the pose of the vehicle

        If you don't want to change position (or orientation) then just set components of position (or orientation) to floating point nan values

        Args:
            pose (Pose): Desired Pose pf the vehicle
            ignore_collision (bool): Whether to ignore any collision or not
            vehicle_name (str, optional): Name of the vehicle to move
        """
        self.client.call('simSetVehiclePose', pose, ignore_collision, vehicle_name)

    def simGetVehiclePose(self, vehicle_name = ''):
        """
        Args:
            vehicle_name (str, optional): Name of the vehicle to get the Pose of

        Returns:
            Pose:
        """
        pose = self.client.call('simGetVehiclePose', vehicle_name)
        return Pose.from_msgpack(pose)

    def simSetTraceLine(self, color_rgba, thickness=1.0, vehicle_name = ''):
        """
        Modify the color and thickness of the line when Tracing is enabled

        Tracing can be enabled by pressing T in the Editor or setting `EnableTrace` to `True` in the Vehicle Settings

        Args:
            color_rgba (list): desired RGBA values from 0.0 to 1.0
            thickness (float, optional): Thickness of the line
            vehicle_name (string, optional): Name of the vehicle to set Trace line values for
        """
        self.client.call('simSetTraceLine', color_rgba, thickness, vehicle_name)

    def simGetObjectPose(self, object_name):
        """
        Args:
            object_name (str): Object to get the Pose of

        Returns:
            Pose:
        """
        pose = self.client.call('simGetObjectPose', object_name)
        return Pose.from_msgpack(pose)

    def simSetObjectPose(self, object_name, pose, teleport = True):
        """
        Set the pose of the object(actor) in the environment

        The specified actor must have Mobility set to movable, otherwise there will be undefined behaviour.
        See https://www.unrealengine.com/en-US/blog/moving-physical-objects for details on how to set Mobility and the effect of Teleport parameter

        Args:
            object_name (str): Name of the object(actor) to move
            pose (Pose): Desired Pose of the object
            teleport (bool, optional): Whether to move the object immediately without affecting their velocity

        Returns:
            bool: If the move was successful
        """
        return self.client.call('simSetObjectPose', object_name, pose, teleport)

    def simGetObjectScale(self, object_name):
        """
        Gets scale of an object in the world

        Args:
            object_name (str): Object to get the scale of

        Returns:
            airsim.Vector3r: Scale
        """
        scale = self.client.call('simGetObjectScale', object_name)
        return Vector3r.from_msgpack(scale)

    def simSetObjectScale(self, object_name, scale_vector):
        """
        Sets scale of an object in the world

        Args:
            object_name (str): Object to set the scale of
            scale_vector (airsim.Vector3r): Desired scale of object

        Returns:
            bool: True if scale change was successful
        """
        return self.client.call('simSetObjectScale', object_name, scale_vector)

    def simListSceneObjects(self, name_regex = '.*'):
        """
        Lists the objects present in the environment

        Default behaviour is to list all objects, regex can be used to return smaller list of matching objects or actors

        Args:
            name_regex (str, optional): String to match actor names against, e.g. "Cylinder.*"

        Returns:
            list[str]: List containing all the names
        """
        return self.client.call('simListSceneObjects', name_regex)

    def simLoadLevel(self, level_name):
        """
        Loads a level specified by its name

        Args:
            level_name (str): Name of the level to load

        Returns:
            bool: True if the level was successfully loaded
        """
        return self.client.call('simLoadLevel', level_name)

    def simListAssets(self):
        """
        Lists all the assets present in the Asset Registry

        Returns:
            list[str]: Names of all the assets
        """
        return self.client.call('simListAssets')

    def simSpawnObject(self, object_name, asset_name, pose, scale, physics_enabled=False, is_blueprint=False):
        """Spawned selected object in the world

        Args:
            object_name (str): Desired name of new object
            asset_name (str): Name of asset(mesh) in the project database
            pose (airsim.Pose): Desired pose of object
            scale (airsim.Vector3r): Desired scale of object
            physics_enabled (bool, optional): Whether to enable physics for the object
            is_blueprint (bool, optional): Whether to spawn a blueprint or an actor

        Returns:
            str: Name of spawned object, in case it had to be modified
        """
        return self.client.call('simSpawnObject', object_name, asset_name, pose, scale, physics_enabled, is_blueprint)

    def simDestroyObject(self, object_name):
        """Removes selected object from the world

        Args:
            object_name (str): Name of object to be removed

        Returns:
            bool: True if object is queued up for removal
        """
        return self.client.call('simDestroyObject', object_name)

    def simSetSegmentationObjectID(self, mesh_name, object_id, is_name_regex = False):
        """
        Set segmentation ID for specific objects

        See https://microsoft.github.io/AirSim/image_apis/#segmentation for details

        Args:
            mesh_name (str): Name of the mesh to set the ID of (supports regex)
            object_id (int): Object ID to be set, range 0-255

                             RBG values for IDs can be seen at https://microsoft.github.io/AirSim/seg_rgbs.txt
            is_name_regex (bool, optional): Whether the mesh name is a regex

        Returns:
            bool: If the mesh was found
        """
        return self.client.call('simSetSegmentationObjectID', mesh_name, object_id, is_name_regex)

    def simGetSegmentationObjectID(self, mesh_name):
        """
        Returns Object ID for the given mesh name

        Mapping of Object IDs to RGB values can be seen at https://microsoft.github.io/AirSim/seg_rgbs.txt

        Args:
            mesh_name (str): Name of the mesh to get the ID of
        """
        return self.client.call('simGetSegmentationObjectID', mesh_name)

    def simAddDetectionFilterMeshName(self, camera_name, image_type, mesh_name, vehicle_name = '', external = False):
        """
        Add mesh name to detect in wild card format

        For example: simAddDetectionFilterMeshName("Car_*") will detect all instance named "Car_*"

        Args:
            camera_name (str): Name of the camera, for backwards compatibility, ID numbers such as 0,1,etc. can also be used
            image_type (ImageType): Type of image required
            mesh_name (str): mesh name in wild card format
            vehicle_name (str, optional): Vehicle which the camera is associated with
            external (bool, optional): Whether the camera is an External Camera

        """
        self.client.call('simAddDetectionFilterMeshName', camera_name, image_type, mesh_name, vehicle_name, external)

    def simSetDetectionFilterRadius(self, camera_name, image_type, radius_cm, vehicle_name = '', external = False):
        """
        Set detection radius for all cameras

        Args:
            camera_name (str): Name of the camera, for backwards compatibility, ID numbers such as 0,1,etc. can also be used
            image_type (ImageType): Type of image required
            radius_cm (int): Radius in [cm]
            vehicle_name (str, optional): Vehicle which the camera is associated with
            external (bool, optional): Whether the camera is an External Camera
        """
        self.client.call('simSetDetectionFilterRadius', camera_name, image_type, radius_cm, vehicle_name, external)

    def simClearDetectionMeshNames(self, camera_name, image_type, vehicle_name = '', external = False):
        """
        Clear all mesh names from detection filter

        Args:
            camera_name (str): Name of the camera, for backwards compatibility, ID numbers such as 0,1,etc. can also be used
            image_type (ImageType): Type of image required
            vehicle_name (str, optional): Vehicle which the camera is associated with
            external (bool, optional): Whether the camera is an External Camera

        """
        self.client.call('simClearDetectionMeshNames', camera_name, image_type, vehicle_name, external)

    def simGetDetections(self, camera_name, image_type, vehicle_name = '', external = False):
        """
        Get current detections

        Args:
            camera_name (str): Name of the camera, for backwards compatibility, ID numbers such as 0,1,etc. can also be used
            image_type (ImageType): Type of image required
            vehicle_name (str, optional): Vehicle which the camera is associated with
            external (bool, optional): Whether the camera is an External Camera

        Returns:
            DetectionInfo array
        """
        responses_raw = self.client.call('simGetDetections', camera_name, image_type, vehicle_name, external)
        return [DetectionInfo.from_msgpack(response_raw) for response_raw in responses_raw]

    def simPrintLogMessage(self, message, message_param = "", severity = 0):
        """
        Prints the specified message in the simulator's window.

        If message_param is supplied, then it's printed next to the message and in that case if this API is called with same message value
        but different message_param again then previous line is overwritten with new line (instead of API creating new line on display).

        For example, `simPrintLogMessage("Iteration: ", to_string(i))` keeps updating same line on display when API is called with different values of i.
        The valid values of severity parameter is 0 to 3 inclusive that corresponds to different colors.

        Args:
            message (str): Message to be printed
            message_param (str, optional): Parameter to be printed next to the message
            severity (int, optional): Range 0-3, inclusive, corresponding to the severity of the message
        """
        self.client.call('simPrintLogMessage', message, message_param, severity)

    def simGetCameraInfo(self, camera_name, vehicle_name = '', external=False):
        """
        Get details about the camera

        Args:
            camera_name (str): Name of the camera, for backwards compatibility, ID numbers such as 0,1,etc. can also be used
            vehicle_name (str, optional): Vehicle which the camera is associated with
            external (bool, optional): Whether the camera is an External Camera

        Returns:
            CameraInfo:
        """
#TODO : below str() conversion is only needed for legacy reason and should be removed in future
        return CameraInfo.from_msgpack(self.client.call('simGetCameraInfo', str(camera_name), vehicle_name, external))

    def simGetDistortionParams(self, camera_name, vehicle_name = '', external = False):
        """
        Get camera distortion parameters

        Args:
            camera_name (str): Name of the camera, for backwards compatibility, ID numbers such as 0,1,etc. can also be used
            vehicle_name (str, optional): Vehicle which the camera is associated with
            external (bool, optional): Whether the camera is an External Camera

        Returns:
            List (float): List of distortion parameter values corresponding to K1, K2, K3, P1, P2 respectively.
        """

        return self.client.call('simGetDistortionParams', str(camera_name), vehicle_name, external)

    def simSetDistortionParams(self, camera_name, distortion_params, vehicle_name = '', external = False):
        """
        Set camera distortion parameters

        Args:
            camera_name (str): Name of the camera, for backwards compatibility, ID numbers such as 0,1,etc. can also be used
            distortion_params (dict): Dictionary of distortion param names and corresponding values
                                        {"K1": 0.0, "K2": 0.0, "K3": 0.0, "P1": 0.0, "P2": 0.0}
            vehicle_name (str, optional): Vehicle which the camera is associated with
            external (bool, optional): Whether the camera is an External Camera
        """

        for param_name, value in distortion_params.items():
            self.simSetDistortionParam(camera_name, param_name, value, vehicle_name, external)

    def simSetDistortionParam(self, camera_name, param_name, value, vehicle_name = '', external = False):
        """
        Set single camera distortion parameter

        Args:
            camera_name (str): Name of the camera, for backwards compatibility, ID numbers such as 0,1,etc. can also be used
            param_name (str): Name of distortion parameter
            value (float): Value of distortion parameter
            vehicle_name (str, optional): Vehicle which the camera is associated with
            external (bool, optional): Whether the camera is an External Camera
        """
        self.client.call('simSetDistortionParam', str(camera_name), param_name, value, vehicle_name, external)

    def simSetCameraPose(self, camera_name, pose, vehicle_name = '', external = False):
        """
        - Control the pose of a selected camera

        Args:
            camera_name (str): Name of the camera to be controlled
            pose (Pose): Pose representing the desired position and orientation of the camera
            vehicle_name (str, optional): Name of vehicle which the camera corresponds to
            external (bool, optional): Whether the camera is an External Camera
        """
#TODO : below str() conversion is only needed for legacy reason and should be removed in future
        self.client.call('simSetCameraPose', str(camera_name), pose, vehicle_name, external)

    def simSetCameraFov(self, camera_name, fov_degrees, vehicle_name = '', external = False):
        """
        - Control the field of view of a selected camera

        Args:
            camera_name (str): Name of the camera to be controlled
            fov_degrees (float): Value of field of view in degrees
            vehicle_name (str, optional): Name of vehicle which the camera corresponds to
            external (bool, optional): Whether the camera is an External Camera
        """
#TODO : below str() conversion is only needed for legacy reason and should be removed in future
        self.client.call('simSetCameraFov', str(camera_name), fov_degrees, vehicle_name, external)

    def simGetGroundTruthKinematics(self, vehicle_name = ''):
        """
        Get Ground truth kinematics of the vehicle

        Args:
            vehicle_name (str, optional): Name of the vehicle

        Returns:
            KinematicsState: Ground truth of the vehicle
        """
        kinematics_state = self.client.call('simGetGroundTruthKinematics', vehicle_name)
        return KinematicsState.from_msgpack(kinematics_state)
    simGetGroundTruthKinematics.__annotations__ = {'return': KinematicsState}

    def simSetKinematics(self, state, ignore_collision, vehicle_name = ''):
        """
        Set the kinematics state of the vehicle

        If you don't want to change position (or orientation) then just set components of position (or orientation) to floating point nan values

        Args:
            state (KinematicsState): Desired Pose pf the vehicle
            ignore_collision (bool): Whether to ignore any collision or not
            vehicle_name (str, optional): Name of the vehicle to move
        """
        self.client.call('simSetKinematics', state, ignore_collision, vehicle_name)

    def simGetGroundTruthEnvironment(self, vehicle_name = ''):
        """
        Get ground truth environment state

        Args:
            vehicle_name (str, optional): Name of the vehicle

        Returns:
            EnvironmentState: Ground truth environment state
        """
        env_state = self.client.call('simGetGroundTruthEnvironment', vehicle_name)
        return EnvironmentState.from_msgpack(env_state)
    simGetGroundTruthEnvironment.__annotations__ = {'return': EnvironmentState}


#sensor APIs
    def getImuData(self, imu_name = '', vehicle_name = ''):
        """
        Args:
            imu_name (str, optional): Name of IMU to get data from, specified in settings.json
            vehicle_name (str, optional): Name of vehicle to which the sensor corresponds to

        Returns:
            ImuData:
        """
        return ImuData.from_msgpack(self.client.call('getImuData', imu_name, vehicle_name))

    def getBarometerData(self, barometer_name = '', vehicle_name = ''):
        """
        Args:
            barometer_name (str, optional): Name of Barometer to get data from, specified in settings.json
            vehicle_name (str, optional): Name of vehicle to which the sensor corresponds to

        Returns:
            BarometerData:
        """
        return BarometerData.from_msgpack(self.client.call('getBarometerData', barometer_name, vehicle_name))

    def getMagnetometerData(self, magnetometer_name = '', vehicle_name = ''):
        """
        Args:
            magnetometer_name (str, optional): Name of Magnetometer to get data from, specified in settings.json
            vehicle_name (str, optional): Name of vehicle to which the sensor corresponds to

        Returns:
            MagnetometerData:
        """
        return MagnetometerData.from_msgpack(self.client.call('getMagnetometerData', magnetometer_name, vehicle_name))

    def getGpsData(self, gps_name = '', vehicle_name = ''):
        """
        Args:
            gps_name (str, optional): Name of GPS to get data from, specified in settings.json
            vehicle_name (str, optional): Name of vehicle to which the sensor corresponds to

        Returns:
            GpsData:
        """
        return GpsData.from_msgpack(self.client.call('getGpsData', gps_name, vehicle_name))

    def getDistanceSensorData(self, distance_sensor_name = '', vehicle_name = ''):
        """
        Args:
            distance_sensor_name (str, optional): Name of Distance Sensor to get data from, specified in settings.json
            vehicle_name (str, optional): Name of vehicle to which the sensor corresponds to

        Returns:
            DistanceSensorData:
        """
        return DistanceSensorData.from_msgpack(self.client.call('getDistanceSensorData', distance_sensor_name, vehicle_name))

    def getLidarData(self, lidar_name = '', vehicle_name = ''):
        """
        Args:
            lidar_name (str, optional): Name of Lidar to get data from, specified in settings.json
            vehicle_name (str, optional): Name of vehicle to which the sensor corresponds to

        Returns:
            LidarData:
        """
        return LidarData.from_msgpack(self.client.call('getLidarData', lidar_name, vehicle_name))

    def simGetLidarSegmentation(self, lidar_name = '', vehicle_name = ''):
        """
        NOTE: Deprecated API, use `getLidarData()` API instead
        Returns Segmentation ID of each point's collided object in the last Lidar update

        Args:
            lidar_name (str, optional): Name of Lidar sensor
            vehicle_name (str, optional): Name of the vehicle wth the sensor

        Returns:
            list[int]: Segmentation IDs of the objects
        """
        logging.warning("simGetLidarSegmentation API is deprecated, use getLidarData() API instead")
        return self.getLidarData(lidar_name, vehicle_name).segmentation

#Plotting APIs
    def simFlushPersistentMarkers(self):
        """
        Clear any persistent markers - those plotted with setting `is_persistent=True` in the APIs below
        """
        self.client.call('simFlushPersistentMarkers')

    def simPlotPoints(self, points, color_rgba=[1.0, 0.0, 0.0, 1.0], size = 10.0, duration = -1.0, is_persistent = False):
        """
        Plot a list of 3D points in World NED frame

        Args:
            points (list[Vector3r]): List of Vector3r objects
            color_rgba (list, optional): desired RGBA values from 0.0 to 1.0
            size (float, optional): Size of plotted point
            duration (float, optional): Duration (seconds) to plot for
            is_persistent (bool, optional): If set to True, the desired object will be plotted for infinite time.
        """
        self.client.call('simPlotPoints', points, color_rgba, size, duration, is_persistent)

    def simPlotLineStrip(self, points, color_rgba=[1.0, 0.0, 0.0, 1.0], thickness = 5.0, duration = -1.0, is_persistent = False):
        """
        Plots a line strip in World NED frame, defined from points[0] to points[1], points[1] to points[2], ... , points[n-2] to points[n-1]

        Args:
            points (list[Vector3r]): List of 3D locations of line start and end points, specified as Vector3r objects
            color_rgba (list, optional): desired RGBA values from 0.0 to 1.0
            thickness (float, optional): Thickness of line
            duration (float, optional): Duration (seconds) to plot for
            is_persistent (bool, optional): If set to True, the desired object will be plotted for infinite time.
        """
        self.client.call('simPlotLineStrip', points, color_rgba, thickness, duration, is_persistent)

    def simPlotLineList(self, points, color_rgba=[1.0, 0.0, 0.0, 1.0], thickness = 5.0, duration = -1.0, is_persistent = False):
        """
        Plots a line strip in World NED frame, defined from points[0] to points[1], points[2] to points[3], ... , points[n-2] to points[n-1]

        Args:
            points (list[Vector3r]): List of 3D locations of line start and end points, specified as Vector3r objects. Must be even
            color_rgba (list, optional): desired RGBA values from 0.0 to 1.0
            thickness (float, optional): Thickness of line
            duration (float, optional): Duration (seconds) to plot for
            is_persistent (bool, optional): If set to True, the desired object will be plotted for infinite time.
        """
        self.client.call('simPlotLineList', points, color_rgba, thickness, duration, is_persistent)

    def simPlotArrows(self, points_start, points_end, color_rgba=[1.0, 0.0, 0.0, 1.0], thickness = 5.0, arrow_size = 2.0, duration = -1.0, is_persistent = False):
        """
        Plots a list of arrows in World NED frame, defined from points_start[0] to points_end[0], points_start[1] to points_end[1], ... , points_start[n-1] to points_end[n-1]

        Args:
            points_start (list[Vector3r]): List of 3D start positions of arrow start positions, specified as Vector3r objects
            points_end (list[Vector3r]): List of 3D end positions of arrow start positions, specified as Vector3r objects
            color_rgba (list, optional): desired RGBA values from 0.0 to 1.0
            thickness (float, optional): Thickness of line
            arrow_size (float, optional): Size of arrow head
            duration (float, optional): Duration (seconds) to plot for
            is_persistent (bool, optional): If set to True, the desired object will be plotted for infinite time.
        """
        self.client.call('simPlotArrows', points_start, points_end, color_rgba, thickness, arrow_size, duration, is_persistent)


    def simPlotStrings(self, strings, positions, scale = 5, color_rgba=[1.0, 0.0, 0.0, 1.0], duration = -1.0):
        """
        Plots a list of strings at desired positions in World NED frame.

        Args:
            strings (list[String], optional): List of strings to plot
            positions (list[Vector3r]): List of positions where the strings should be plotted. Should be in one-to-one correspondence with the strings' list
            scale (float, optional): Font scale of transform name
            color_rgba (list, optional): desired RGBA values from 0.0 to 1.0
            duration (float, optional): Duration (seconds) to plot for
        """
        self.client.call('simPlotStrings', strings, positions, scale, color_rgba, duration)

    def simPlotTransforms(self, poses, scale = 5.0, thickness = 5.0, duration = -1.0, is_persistent = False):
        """
        Plots a list of transforms in World NED frame.

        Args:
            poses (list[Pose]): List of Pose objects representing the transforms to plot
            scale (float, optional): Length of transforms' axes
            thickness (float, optional): Thickness of transforms' axes
            duration (float, optional): Duration (seconds) to plot for
            is_persistent (bool, optional): If set to True, the desired object will be plotted for infinite time.
        """
        self.client.call('simPlotTransforms', poses, scale, thickness, duration, is_persistent)

    def simPlotTransformsWithNames(self, poses, names, tf_scale = 5.0, tf_thickness = 5.0, text_scale = 10.0, text_color_rgba = [1.0, 0.0, 0.0, 1.0], duration = -1.0):
        """
        Plots a list of transforms with their names in World NED frame.

        Args:
            poses (list[Pose]): List of Pose objects representing the transforms to plot
            names (list[string]): List of strings with one-to-one correspondence to list of poses
            tf_scale (float, optional): Length of transforms' axes
            tf_thickness (float, optional): Thickness of transforms' axes
            text_scale (float, optional): Font scale of transform name
            text_color_rgba (list, optional): desired RGBA values from 0.0 to 1.0 for the transform name
            duration (float, optional): Duration (seconds) to plot for
        """
        self.client.call('simPlotTransformsWithNames', poses, names, tf_scale, tf_thickness, text_scale, text_color_rgba, duration)

    def cancelLastTask(self, vehicle_name = ''):
        """
        Cancel previous Async task

        Args:
            vehicle_name (str, optional): Name of the vehicle
        """
        self.client.call('cancelLastTask', vehicle_name)

#Recording APIs
    def startRecording(self):
        """
        Start Recording

        Recording will be done according to the settings
        """
        self.client.call('startRecording')

    def stopRecording(self):
        """
        Stop Recording
        """
        self.client.call('stopRecording')

    def isRecording(self):
        """
        Whether Recording is running or not

        Returns:
            bool: True if Recording, else False
        """
        return self.client.call('isRecording')

    def simSetWind(self, wind):
        """
        Set simulated wind, in World frame, NED direction, m/s

        Args:
            wind (Vector3r): Wind, in World frame, NED direction, in m/s
        """
        self.client.call('simSetWind', wind)

    def simCreateVoxelGrid(self, position, x, y, z, res, of):
        """
        Construct and save a binvox-formatted voxel grid of environment

        Args:
            position (Vector3r): Position around which voxel grid is centered in m
            x, y, z (int): Size of each voxel grid dimension in m
            res (float): Resolution of voxel grid in m
            of (str): Name of output file to save voxel grid as

        Returns:
            bool: True if output written to file successfully, else False
        """
        return self.client.call('simCreateVoxelGrid', position, x, y, z, res, of)

#Add new vehicle via RPC
    def simAddVehicle(self, vehicle_name, vehicle_type, pose, pawn_path = ""):
        """
        Create vehicle at runtime

        Args:
            vehicle_name (str): Name of the vehicle being created
            vehicle_type (str): Type of vehicle, e.g. "simpleflight"
            pose (Pose): Initial pose of the vehicle
            pawn_path (str, optional): Vehicle blueprint path, default empty wbich uses the default blueprint for the vehicle type

        Returns:
            bool: Whether vehicle was created
        """
        return self.client.call('simAddVehicle', vehicle_name, vehicle_type, pose, pawn_path)

    def listVehicles(self):
        """
        Lists the names of current vehicles

        Returns:
            list[str]: List containing names of all vehicles
        """
        return self.client.call('listVehicles')

    def getSettingsString(self):
        """
        Fetch the settings text being used by AirSim

        Returns:
            str: Settings text in JSON format
        """
        return self.client.call('getSettingsString')

#----------------------------------- Multirotor APIs ---------------------------------------------
class MultirotorClient(VehicleClient, object):
    def __init__(self, ip = "", port = 41451, timeout_value = 3600):
        super(MultirotorClient, self).__init__(ip, port, timeout_value)

    def takeoffAsync(self, timeout_sec = 20, vehicle_name = ''):
        """
        Takeoff vehicle to 3m above ground. Vehicle should not be moving when this API is used

        Args:
            timeout_sec (int, optional): Timeout for the vehicle to reach desired altitude
            vehicle_name (str, optional): Name of the vehicle to send this command to

        Returns:
            msgpackrpc.future.Future: future. call .join() to wait for method to finish. Example: client.METHOD().join()
        """
        return self.client.call_async('takeoff', timeout_sec, vehicle_name)

    def landAsync(self, timeout_sec = 60, vehicle_name = ''):
        """
        Land the vehicle

        Args:
            timeout_sec (int, optional): Timeout for the vehicle to land
            vehicle_name (str, optional): Name of the vehicle to send this command to

        Returns:
            msgpackrpc.future.Future: future. call .join() to wait for method to finish. Example: client.METHOD().join()
        """
        return self.client.call_async('land', timeout_sec, vehicle_name)

    def goHomeAsync(self, timeout_sec = 3e+38, vehicle_name = ''):
        """
        Return vehicle to Home i.e. Launch location

        Args:
            timeout_sec (int, optional): Timeout for the vehicle to reach desired altitude
            vehicle_name (str, optional): Name of the vehicle to send this command to

        Returns:
            msgpackrpc.future.Future: future. call .join() to wait for method to finish. Example: client.METHOD().join()
        """
        return self.client.call_async('goHome', timeout_sec, vehicle_name)

#APIs for control
    def moveByVelocityBodyFrameAsync(self, vx, vy, vz, duration, drivetrain = DrivetrainType.MaxDegreeOfFreedom, yaw_mode = YawMode(), vehicle_name = ''):
        """
        Args:
            vx (float): desired velocity in the X axis of the vehicle's local NED frame.
            vy (float): desired velocity in the Y axis of the vehicle's local NED frame.
            vz (float): desired velocity in the Z axis of the vehicle's local NED frame.
            duration (float): Desired amount of time (seconds), to send this command for
            drivetrain (DrivetrainType, optional):
            yaw_mode (YawMode, optional):
            vehicle_name (str, optional): Name of the multirotor to send this command to

        Returns:
            msgpackrpc.future.Future: future. call .join() to wait for method to finish. Example: client.METHOD().join()
        """
        return self.client.call_async('moveByVelocityBodyFrame', vx, vy, vz, duration, drivetrain, yaw_mode, vehicle_name)

    def moveByVelocityZBodyFrameAsync(self, vx, vy, z, duration, drivetrain = DrivetrainType.MaxDegreeOfFreedom, yaw_mode = YawMode(), vehicle_name = ''):
        """
        Args:
            vx (float): desired velocity in the X axis of the vehicle's local NED frame
            vy (float): desired velocity in the Y axis of the vehicle's local NED frame
            z (float): desired Z value (in local NED frame of the vehicle)
            duration (float): Desired amount of time (seconds), to send this command for
            drivetrain (DrivetrainType, optional):
            yaw_mode (YawMode, optional):
            vehicle_name (str, optional): Name of the multirotor to send this command to

        Returns:
            msgpackrpc.future.Future: future. call .join() to wait for method to finish. Example: client.METHOD().join()
        """

        return self.client.call_async('moveByVelocityZBodyFrame', vx, vy, z, duration, drivetrain, yaw_mode, vehicle_name)

    def moveByAngleZAsync(self, pitch, roll, z, yaw, duration, vehicle_name = ''):
        return self.client.call_async('moveByAngleZ', pitch, roll, z, yaw, duration, vehicle_name)

    def moveByAngleThrottleAsync(self, pitch, roll, throttle, yaw_rate, duration, vehicle_name = ''):
        return self.client.call_async('moveByAngleThrottle', pitch, roll, throttle, yaw_rate, duration, vehicle_name)

    def moveByVelocityAsync(self, vx, vy, vz, duration, drivetrain = DrivetrainType.MaxDegreeOfFreedom, yaw_mode = YawMode(), vehicle_name = ''):
        """
        Args:
            vx (float): desired velocity in world (NED) X axis
            vy (float): desired velocity in world (NED) Y axis
            vz (float): desired velocity in world (NED) Z axis
            duration (float): Desired amount of time (seconds), to send this command for
            drivetrain (DrivetrainType, optional):
            yaw_mode (YawMode, optional):
            vehicle_name (str, optional): Name of the multirotor to send this command to

        Returns:
            msgpackrpc.future.Future: future. call .join() to wait for method to finish. Example: client.METHOD().join()
        """
        return self.client.call_async('moveByVelocity', vx, vy, vz, duration, drivetrain, yaw_mode, vehicle_name)

    def moveByVelocityZAsync(self, vx, vy, z, duration, drivetrain = DrivetrainType.MaxDegreeOfFreedom, yaw_mode = YawMode(), vehicle_name = ''):
        return self.client.call_async('moveByVelocityZ', vx, vy, z, duration, drivetrain, yaw_mode, vehicle_name)

    def moveOnPathAsync(self, path, velocity, timeout_sec = 3e+38, drivetrain = DrivetrainType.MaxDegreeOfFreedom, yaw_mode = YawMode(),
        lookahead = -1, adaptive_lookahead = 1, vehicle_name = ''):
        return self.client.call_async('moveOnPath', path, velocity, timeout_sec, drivetrain, yaw_mode, lookahead, adaptive_lookahead, vehicle_name)

    def moveToPositionAsync(self, x, y, z, velocity, timeout_sec = 3e+38, drivetrain = DrivetrainType.MaxDegreeOfFreedom, yaw_mode = YawMode(),
        lookahead = -1, adaptive_lookahead = 1, vehicle_name = ''):
        return self.client.call_async('moveToPosition', x, y, z, velocity, timeout_sec, drivetrain, yaw_mode, lookahead, adaptive_lookahead, vehicle_name)

    def moveToGPSAsync(self, latitude, longitude, altitude, velocity, timeout_sec = 3e+38, drivetrain = DrivetrainType.MaxDegreeOfFreedom, yaw_mode = YawMode(),
        lookahead = -1, adaptive_lookahead = 1, vehicle_name = ''):
        return self.client.call_async('moveToGPS', latitude, longitude, altitude, velocity, timeout_sec, drivetrain, yaw_mode, lookahead, adaptive_lookahead, vehicle_name)

    def moveToZAsync(self, z, velocity, timeout_sec = 3e+38, yaw_mode = YawMode(), lookahead = -1, adaptive_lookahead = 1, vehicle_name = ''):
        return self.client.call_async('moveToZ', z, velocity, timeout_sec, yaw_mode, lookahead, adaptive_lookahead, vehicle_name)

    def moveByManualAsync(self, vx_max, vy_max, z_min, duration, drivetrain = DrivetrainType.MaxDegreeOfFreedom, yaw_mode = YawMode(), vehicle_name = ''):
        """
        - Read current RC state and use it to control the vehicles.

        Parameters sets up the constraints on velocity and minimum altitude while flying. If RC state is detected to violate these constraints
        then that RC state would be ignored.

        Args:
            vx_max (float): max velocity allowed in x direction
            vy_max (float): max velocity allowed in y direction
            vz_max (float): max velocity allowed in z direction
            z_min (float): min z allowed for vehicle position
            duration (float): after this duration vehicle would switch back to non-manual mode
            drivetrain (DrivetrainType): when ForwardOnly, vehicle rotates itself so that its front is always facing the direction of travel. If MaxDegreeOfFreedom then it doesn't do that (crab-like movement)
            yaw_mode (YawMode): Specifies if vehicle should face at given angle (is_rate=False) or should be rotating around its axis at given rate (is_rate=True)
            vehicle_name (str, optional): Name of the multirotor to send this command to
        Returns:
            msgpackrpc.future.Future: future. call .join() to wait for method to finish. Example: client.METHOD().join()
        """
        return self.client.call_async('moveByManual', vx_max, vy_max, z_min, duration, drivetrain, yaw_mode, vehicle_name)

    def rotateToYawAsync(self, yaw, timeout_sec = 3e+38, margin = 5, vehicle_name = ''):
        return self.client.call_async('rotateToYaw', yaw, timeout_sec, margin, vehicle_name)

    def rotateByYawRateAsync(self, yaw_rate, duration, vehicle_name = ''):
        return self.client.call_async('rotateByYawRate', yaw_rate, duration, vehicle_name)

    def hoverAsync(self, vehicle_name = ''):
        return self.client.call_async('hover', vehicle_name)

    def moveByRC(self, rcdata = RCData(), vehicle_name = ''):
        return self.client.call('moveByRC', rcdata, vehicle_name)

#low - level control API
    def moveByMotorPWMsAsync(self, front_right_pwm, rear_left_pwm, front_left_pwm, rear_right_pwm, duration, vehicle_name = ''):
        """
        - Directly control the motors using PWM values

        Args:
            front_right_pwm (float): PWM value for the front right motor (between 0.0 to 1.0)
            rear_left_pwm (float): PWM value for the rear left motor (between 0.0 to 1.0)
            front_left_pwm (float): PWM value for the front left motor (between 0.0 to 1.0)
            rear_right_pwm (float): PWM value for the rear right motor (between 0.0 to 1.0)
            duration (float): Desired amount of time (seconds), to send this command for
            vehicle_name (str, optional): Name of the multirotor to send this command to
        Returns:
            msgpackrpc.future.Future: future. call .join() to wait for method to finish. Example: client.METHOD().join()
        """
        return self.client.call_async('moveByMotorPWMs', front_right_pwm, rear_left_pwm, front_left_pwm, rear_right_pwm, duration, vehicle_name)

    def moveByRollPitchYawZAsync(self, roll, pitch, yaw, z, duration, vehicle_name = ''):
        """
        - z is given in local NED frame of the vehicle.
        - Roll angle, pitch angle, and yaw angle set points are given in **radians**, in the body frame.
        - The body frame follows the Front Left Up (FLU) convention, and right-handedness.

        - Frame Convention:
            - X axis is along the **Front** direction of the quadrotor.

            | Clockwise rotation about this axis defines a positive **roll** angle.
            | Hence, rolling with a positive angle is equivalent to translating in the **right** direction, w.r.t. our FLU body frame.

            - Y axis is along the **Left** direction of the quadrotor.

            | Clockwise rotation about this axis defines a positive **pitch** angle.
            | Hence, pitching with a positive angle is equivalent to translating in the **front** direction, w.r.t. our FLU body frame.

            - Z axis is along the **Up** direction.

            | Clockwise rotation about this axis defines a positive **yaw** angle.
            | Hence, yawing with a positive angle is equivalent to rotated towards the **left** direction wrt our FLU body frame. Or in an anticlockwise fashion in the body XY / FL plane.

        Args:
            roll (float): Desired roll angle, in radians.
            pitch (float): Desired pitch angle, in radians.
            yaw (float): Desired yaw angle, in radians.
            z (float): Desired Z value (in local NED frame of the vehicle)
            duration (float): Desired amount of time (seconds), to send this command for
            vehicle_name (str, optional): Name of the multirotor to send this command to

        Returns:
            msgpackrpc.future.Future: future. call .join() to wait for method to finish. Example: client.METHOD().join()
        """
        return self.client.call_async('moveByRollPitchYawZ', roll, -pitch, -yaw, z, duration, vehicle_name)

    def moveByRollPitchYawThrottleAsync(self, roll, pitch, yaw, throttle, duration, vehicle_name = ''):
        """
        - Desired throttle is between 0.0 to 1.0
        - Roll angle, pitch angle, and yaw angle are given in **degrees** when using PX4 and in **radians** when using SimpleFlight, in the body frame.
        - The body frame follows the Front Left Up (FLU) convention, and right-handedness.

        - Frame Convention:
            - X axis is along the **Front** direction of the quadrotor.

            | Clockwise rotation about this axis defines a positive **roll** angle.
            | Hence, rolling with a positive angle is equivalent to translating in the **right** direction, w.r.t. our FLU body frame.

            - Y axis is along the **Left** direction of the quadrotor.

            | Clockwise rotation about this axis defines a positive **pitch** angle.
            | Hence, pitching with a positive angle is equivalent to translating in the **front** direction, w.r.t. our FLU body frame.

            - Z axis is along the **Up** direction.

            | Clockwise rotation about this axis defines a positive **yaw** angle.
            | Hence, yawing with a positive angle is equivalent to rotated towards the **left** direction wrt our FLU body frame. Or in an anticlockwise fashion in the body XY / FL plane.

        Args:
            roll (float): Desired roll angle.
            pitch (float): Desired pitch angle.
            yaw (float): Desired yaw angle.
            throttle (float): Desired throttle (between 0.0 to 1.0)
            duration (float): Desired amount of time (seconds), to send this command for
            vehicle_name (str, optional): Name of the multirotor to send this command to

        Returns:
            msgpackrpc.future.Future: future. call .join() to wait for method to finish. Example: client.METHOD().join()
        """
        return self.client.call_async('moveByRollPitchYawThrottle', roll, -pitch, -yaw, throttle, duration, vehicle_name)

    def moveByRollPitchYawrateThrottleAsync(self, roll, pitch, yaw_rate, throttle, duration, vehicle_name = ''):
        """
        - Desired throttle is between 0.0 to 1.0
        - Roll angle, pitch angle, and yaw rate set points are given in **radians**, in the body frame.
        - The body frame follows the Front Left Up (FLU) convention, and right-handedness.

        - Frame Convention:
            - X axis is along the **Front** direction of the quadrotor.

            | Clockwise rotation about this axis defines a positive **roll** angle.
            | Hence, rolling with a positive angle is equivalent to translating in the **right** direction, w.r.t. our FLU body frame.

            - Y axis is along the **Left** direction of the quadrotor.

            | Clockwise rotation about this axis defines a positive **pitch** angle.
            | Hence, pitching with a positive angle is equivalent to translating in the **front** direction, w.r.t. our FLU body frame.

            - Z axis is along the **Up** direction.

            | Clockwise rotation about this axis defines a positive **yaw** angle.
            | Hence, yawing with a positive angle is equivalent to rotated towards the **left** direction wrt our FLU body frame. Or in an anticlockwise fashion in the body XY / FL plane.

        Args:
            roll (float): Desired roll angle, in radians.
            pitch (float): Desired pitch angle, in radians.
            yaw_rate (float): Desired yaw rate, in radian per second.
            throttle (float): Desired throttle (between 0.0 to 1.0)
            duration (float): Desired amount of time (seconds), to send this command for
            vehicle_name (str, optional): Name of the multirotor to send this command to

        Returns:
            msgpackrpc.future.Future: future. call .join() to wait for method to finish. Example: client.METHOD().join()
        """
        return self.client.call_async('moveByRollPitchYawrateThrottle', roll, -pitch, -yaw_rate, throttle, duration, vehicle_name)

    def moveByRollPitchYawrateZAsync(self, roll, pitch, yaw_rate, z, duration, vehicle_name = ''):
        """
        - z is given in local NED frame of the vehicle.
        - Roll angle, pitch angle, and yaw rate set points are given in **radians**, in the body frame.
        - The body frame follows the Front Left Up (FLU) convention, and right-handedness.

        - Frame Convention:
            - X axis is along the **Front** direction of the quadrotor.

            | Clockwise rotation about this axis defines a positive **roll** angle.
            | Hence, rolling with a positive angle is equivalent to translating in the **right** direction, w.r.t. our FLU body frame.

            - Y axis is along the **Left** direction of the quadrotor.

            | Clockwise rotation about this axis defines a positive **pitch** angle.
            | Hence, pitching with a positive angle is equivalent to translating in the **front** direction, w.r.t. our FLU body frame.

            - Z axis is along the **Up** direction.

            | Clockwise rotation about this axis defines a positive **yaw** angle.
            | Hence, yawing with a positive angle is equivalent to rotated towards the **left** direction wrt our FLU body frame. Or in an anticlockwise fashion in the body XY / FL plane.

        Args:
            roll (float): Desired roll angle, in radians.
            pitch (float): Desired pitch angle, in radians.
            yaw_rate (float): Desired yaw rate, in radian per second.
            z (float): Desired Z value (in local NED frame of the vehicle)
            duration (float): Desired amount of time (seconds), to send this command for
            vehicle_name (str, optional): Name of the multirotor to send this command to

        Returns:
            msgpackrpc.future.Future: future. call .join() to wait for method to finish. Example: client.METHOD().join()
        """
        return self.client.call_async('moveByRollPitchYawrateZ', roll, -pitch, -yaw_rate, z, duration, vehicle_name)

    def moveByAngleRatesZAsync(self, roll_rate, pitch_rate, yaw_rate, z, duration, vehicle_name = ''):
        """
        - z is given in local NED frame of the vehicle.
        - Roll rate, pitch rate, and yaw rate set points are given in **radians**, in the body frame.
        - The body frame follows the Front Left Up (FLU) convention, and right-handedness.

        - Frame Convention:
            - X axis is along the **Front** direction of the quadrotor.

            | Clockwise rotation about this axis defines a positive **roll** angle.
            | Hence, rolling with a positive angle is equivalent to translating in the **right** direction, w.r.t. our FLU body frame.

            - Y axis is along the **Left** direction of the quadrotor.

            | Clockwise rotation about this axis defines a positive **pitch** angle.
            | Hence, pitching with a positive angle is equivalent to translating in the **front** direction, w.r.t. our FLU body frame.

            - Z axis is along the **Up** direction.

            | Clockwise rotation about this axis defines a positive **yaw** angle.
            | Hence, yawing with a positive angle is equivalent to rotated towards the **left** direction wrt our FLU body frame. Or in an anticlockwise fashion in the body XY / FL plane.

        Args:
            roll_rate (float): Desired roll rate, in radians / second
            pitch_rate (float): Desired pitch rate, in radians / second
            yaw_rate (float): Desired yaw rate, in radians / second
            z (float): Desired Z value (in local NED frame of the vehicle)
            duration (float): Desired amount of time (seconds), to send this command for
            vehicle_name (str, optional): Name of the multirotor to send this command to

        Returns:
            msgpackrpc.future.Future: future. call .join() to wait for method to finish. Example: client.METHOD().join()
        """
        return self.client.call_async('moveByAngleRatesZ', roll_rate, -pitch_rate, -yaw_rate, z, duration, vehicle_name)

    def moveByAngleRatesThrottleAsync(self, roll_rate, pitch_rate, yaw_rate, throttle, duration, vehicle_name = ''):
        """
        - Desired throttle is between 0.0 to 1.0
        - Roll rate, pitch rate, and yaw rate set points are given in **radians**, in the body frame.
        - The body frame follows the Front Left Up (FLU) convention, and right-handedness.

        - Frame Convention:
            - X axis is along the **Front** direction of the quadrotor.

            | Clockwise rotation about this axis defines a positive **roll** angle.
            | Hence, rolling with a positive angle is equivalent to translating in the **right** direction, w.r.t. our FLU body frame.

            - Y axis is along the **Left** direction of the quadrotor.

            | Clockwise rotation about this axis defines a positive **pitch** angle.
            | Hence, pitching with a positive angle is equivalent to translating in the **front** direction, w.r.t. our FLU body frame.

            - Z axis is along the **Up** direction.

            | Clockwise rotation about this axis defines a positive **yaw** angle.
            | Hence, yawing with a positive angle is equivalent to rotated towards the **left** direction wrt our FLU body frame. Or in an anticlockwise fashion in the body XY / FL plane.

        Args:
            roll_rate (float): Desired roll rate, in radians / second
            pitch_rate (float): Desired pitch rate, in radians / second
            yaw_rate (float): Desired yaw rate, in radians / second
            throttle (float): Desired throttle (between 0.0 to 1.0)
            duration (float): Desired amount of time (seconds), to send this command for
            vehicle_name (str, optional): Name of the multirotor to send this command to

        Returns:
            msgpackrpc.future.Future: future. call .join() to wait for method to finish. Example: client.METHOD().join()
        """
        return self.client.call_async('moveByAngleRatesThrottle', roll_rate, -pitch_rate, -yaw_rate, throttle, duration, vehicle_name)

    def setAngleRateControllerGains(self, angle_rate_gains=AngleRateControllerGains(), vehicle_name = ''):
        """
        - Modifying these gains will have an affect on *ALL* move*() APIs.
            This is because any velocity setpoint is converted to an angle level setpoint which is tracked with an angle level controllers.
            That angle level setpoint is itself tracked with and angle rate controller.
        - This function should only be called if the default angle rate control PID gains need to be modified.

        Args:
            angle_rate_gains (AngleRateControllerGains):
                - Correspond to the roll, pitch, yaw axes, defined in the body frame.
                - Pass AngleRateControllerGains() to reset gains to default recommended values.
            vehicle_name (str, optional): Name of the multirotor to send this command to
        """
        self.client.call('setAngleRateControllerGains', *(angle_rate_gains.to_lists()+(vehicle_name,)))

    def setAngleLevelControllerGains(self, angle_level_gains=AngleLevelControllerGains(), vehicle_name = ''):
        """
        - Sets angle level controller gains (used by any API setting angle references - for ex: moveByRollPitchYawZAsync(), moveByRollPitchYawThrottleAsync(), etc)
        - Modifying these gains will also affect the behaviour of moveByVelocityAsync() API.
            This is because the AirSim flight controller will track velocity setpoints by converting them to angle set points.
        - This function should only be called if the default angle level control PID gains need to be modified.
        - Passing AngleLevelControllerGains() sets gains to default airsim values.

        Args:
            angle_level_gains (AngleLevelControllerGains):
                - Correspond to the roll, pitch, yaw axes, defined in the body frame.
                - Pass AngleLevelControllerGains() to reset gains to default recommended values.
            vehicle_name (str, optional): Name of the multirotor to send this command to
        """
        self.client.call('setAngleLevelControllerGains', *(angle_level_gains.to_lists()+(vehicle_name,)))

    def setVelocityControllerGains(self, velocity_gains=VelocityControllerGains(), vehicle_name = ''):
        """
        - Sets velocity controller gains for moveByVelocityAsync().
        - This function should only be called if the default velocity control PID gains need to be modified.
        - Passing VelocityControllerGains() sets gains to default airsim values.

        Args:
            velocity_gains (VelocityControllerGains):
                - Correspond to the world X, Y, Z axes.
                - Pass VelocityControllerGains() to reset gains to default recommended values.
                - Modifying velocity controller gains will have an affect on the behaviour of moveOnSplineAsync() and moveOnSplineVelConstraintsAsync(), as they both use velocity control to track the trajectory.
            vehicle_name (str, optional): Name of the multirotor to send this command to
        """
        self.client.call('setVelocityControllerGains', *(velocity_gains.to_lists()+(vehicle_name,)))


    def setPositionControllerGains(self, position_gains=PositionControllerGains(), vehicle_name = ''):
        """
        Sets position controller gains for moveByPositionAsync.
        This function should only be called if the default position control PID gains need to be modified.

        Args:
            position_gains (PositionControllerGains):
                - Correspond to the X, Y, Z axes.
                - Pass PositionControllerGains() to reset gains to default recommended values.
            vehicle_name (str, optional): Name of the multirotor to send this command to
        """
        self.client.call('setPositionControllerGains', *(position_gains.to_lists()+(vehicle_name,)))

#query vehicle state
    def getMultirotorState(self, vehicle_name = ''):
        """
        Args:
            vehicle_name (str, optional): Vehicle to get the state of

        Returns:
            MultirotorState:
        """
        return MultirotorState.from_msgpack(self.client.call('getMultirotorState', vehicle_name))
    getMultirotorState.__annotations__ = {'return': MultirotorState}
#query rotor states
    def getRotorStates(self, vehicle_name = ''):
        """
        Used to obtain the current state of all a multirotor's rotors. The state includes the speeds,
        thrusts and torques for all rotors.

        Args:
            vehicle_name (str, optional): Vehicle to get the rotor state of

        Returns:
            RotorStates: Containing a timestamp and the speed, thrust and torque of all rotors.
        """
        return RotorStates.from_msgpack(self.client.call('getRotorStates', vehicle_name))
    getRotorStates.__annotations__ = {'return': RotorStates}

#----------------------------------- Car APIs ---------------------------------------------
class CarClient(VehicleClient, object):
    def __init__(self, ip = "", port = 41451, timeout_value = 3600):
        super(CarClient, self).__init__(ip, port, timeout_value)

    def setCarControls(self, controls, vehicle_name = ''):
        """
        Control the car using throttle, steering, brake, etc.

        Args:
            controls (CarControls): Struct containing control values
            vehicle_name (str, optional): Name of vehicle to be controlled
        """
        self.client.call('setCarControls', controls, vehicle_name)

    def getCarState(self, vehicle_name = ''):
        """
        Args:
            vehicle_name (str, optional): Name of vehicle

        Returns:
            CarState:
        """
        state_raw = self.client.call('getCarState', vehicle_name)
        return CarState.from_msgpack(state_raw)

    def getCarControls(self, vehicle_name=''):
        """
        Args:
            vehicle_name (str, optional): Name of vehicle

        Returns:
            CarControls:
        """
        controls_raw = self.client.call('getCarControls', vehicle_name)
        return CarControls.from_msgpack(controls_raw)<|MERGE_RESOLUTION|>--- conflicted
+++ resolved
@@ -307,7 +307,7 @@
         responses_raw = self.client.call('simGetImages', requests, vehicle_name, external)
         return [ImageResponse.from_msgpack(response_raw) for response_raw in responses_raw]
 
-<<<<<<< HEAD
+
 
 #CinemAirSim
     def simGetPresetLensSettings(self, camera_name, vehicle_name = '', external = False):  
@@ -376,8 +376,6 @@
         return result
 
 #End CinemAirSim     
-=======
->>>>>>> 366180f3
     def simTestLineOfSightToPoint(self, point, vehicle_name = ''):
         """
         Returns whether the target point is visible from the perspective of the inputted vehicle
