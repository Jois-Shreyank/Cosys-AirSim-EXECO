--- conflicted
+++ resolved
@@ -19,24 +19,18 @@
 
 Parameter                 | Description
 --------------------------| ------------
-NumberOfTraces            | Amount of initial traces (rays) being cast
-MeasurementFrequency      | The frequency of the sensor (measurements/s)
-SensorDiameter            | The diameter of the sensor plane used to capture the reflecting traces (meter)
-SensorOpeningAngle        | The angle for receiving signals on the sensor
+NumberOfTraces            | Amount of traces (rays) being cast
 AttenuationPerDistance    | Attenuation of signal wrt distance traveled (dB/m)
 AttenuationPerReflection  | Attenuation of signal wrt reflections (dB)
 AttenuationLimit          | Attenuation at which the signal is considered dissipated (dB)
 DistanceLimit             | Maximum distance a reflection can travel
 ReflectionLimit           | Maximum amount of reflections that can happen
 ReflectionDistanceLimit   | Maximum distance between two reflections 
-ReflectionOpeningAngle    | Opening angle of reflections
-PauseAfterMeasurement     | Pause the simulation after each measurement. Useful for API interaction to be synced
-<<<<<<< HEAD
-=======
+MeasurementFrequency      | The frequency of the sensor (measurements/s)
 SensorDiameter            | The diameter of the sensor plane used to capture the reflecting traces (meter)
->>>>>>> fc11f67e
 X Y Z                     | Position of the echo relative to the vehicle (in NED, in meters)                     
 Roll Pitch Yaw            | Orientation of the echo relative to the vehicle  (in degrees, yaw-pitch-roll order to front vector +X)
+DataFrame                 | Frame for the points in output ("VehicleInertialFrame" or "SensorLocalFrame")
 DrawReflectedPoints       | Draw debug points in world where reflected points are captured by the sensor
 DrawReflectedLines        | Draw debug lines in world from reflected points to the sensor
 DrawReflectedPaths        | Draw the full paths of the reflected points
@@ -45,7 +39,6 @@
 DrawBounceLines           | Draw lines of all bouncing reflections of the traces with their color depending on attenuation
 DrawSensor                | Draw the physical sensor in the world on the vehicle
 IgnoreMarked              | Remove objects with the Unreal Tag _MarkedIgnore_ from the sensor data
-
 e.g.,
 ```
 {
@@ -57,63 +50,35 @@
 			"VehicleType": "CPHusky",
 			"AutoCreate": true,
 			"Sensors": {
-<<<<<<< HEAD
-				  "radar": {
+				"SonarSensor1": {
                       "SensorType": 7,
                       "Enabled": true,
-                      "X": 0.4,
-                      "Y": 0.0,
-                      "Z": -0.2,
+                      "X": 0,
+                      "Y": 0,
+                      "Z": -0.55,
                       "Roll": 0,
                       "Pitch": 0,
                       "Yaw": 0,
                       "DataFrame": "SensorLocalFrame",
-                      "MeasurementFrequency": 10,
-                      "NumberOfTraces": 5000,
-                      "DistanceLimit": 10,
+                      "MeasurementFrequency": 5,
+                      "NumberOfTraces": 30000,
+                      "DistanceLimit": 5,
                       "SensorDiameter": 0.1,
-                      "SensorOpeningAngle": 90,
-                      "AttenuationPerDistance": 0,
-                      "AttenuationPerReflection": 0,
+                      "SensorOpeningAngle": 180,
+                      "Wavelength": 0.01,
                       "AttenuationLimit": -100,
-                      "ReflectionLimit": 3,
-                      "ReflectionDistanceLimit": 0.3,
+                      "ReflectionDepth": 3,
+                      "ReflectionDistanceLimit": 1,
                       "ReflectionOpeningAngle": 10,
                       "DrawInitialPoints": false,
                       "DrawBounceLines": false,
                       "DrawReflectedPoints": true,
                       "DrawReflectedLines": false,
-                      "DrawReflectedPaths": true,
+                      "DrawReflectedPaths": false,
                       "DrawExternalPoints": false,
-                      "DrawSensor": true,
-                      "EngineTime": false,
-                      "PauseAfterMeasurement": false
-                    }
-=======
-				"SonarSensor1": {
-					"SensorType": 7,
-					"Enabled" : true,
-					"NumberOfTraces": 5000,
-					"AttenuationPerDistance": 8,
-					"AttenuationPerReflection": 3,
-					"AttenuationLimit": 50,
-					"DistanceLimit": 10,
-					"ReflectionLimit": 3,
-					"ReflectionDistanceLimit": 0.4,
-					"MeasurementFrequency": 1,
-					"PauseAfterMeasurement": false,
-					"SensorDiameter": 0.5,
-					"X": 0.45, "Y": 0, "Z": -0.5,
-					"Roll": 0, "Pitch": 0, "Yaw" : 0,
-					"DrawReflectedPoints": true,
-					"DrawReflectedLines": true,
-					"DrawInitialPoints": true,
-					"DrawBounceLines": false,
-					"DrawSensor": false,
-					"DataFrame": "SensorLocalFrame",
-					"IgnoreMarked": true
+                      "DrawNearFieldReflections": false,
+                      "DrawSensor": false,
 				}	
->>>>>>> fc11f67e
 			}
 		}
 	}
