# Setting up PX4 Software-in-Loop

The [PX4](http://dev.px4.io) software provides a "software-in-loop" simulation (SITL) version of their stack that runs in Linux. If you are on Windows then you must
use the [Cygwin Toolchain](https://dev.px4.io/master/en/setup/dev_env_windows_cygwin.html) as the [Bash On Windows](https://dev.px4.io/master/en/setup/dev_env_windows_bash_on_win.html) toolchain no longer works for SITL.

**Note** that every time you stop the unreal app you have to restart the `px4` app.


<<<<<<< HEAD
1. From your bash terminal follow [these steps for Linux](https://docs.px4.io/master/en/dev_setup/dev_env_linux.html) and follow **all** the instructions under `NuttX based hardware` to install prerequisites. We've also included out own copy of the [PX4 build instructions](px4_build.md) which is a bit more concise about what we need exactly.
=======
1. From your bash terminal follow [these steps for Linux](http://dev.px4.io/starting-installing-linux.html) and follow **all** the instructions under `NuttX based hardware` to install prerequisites. We've also included our own copy of the [PX4 build instructions](px4_build.md) which is a bit more concise about what we need exactly.
>>>>>>> 589250e7

2. Get the PX4 source code and build the posix SITL version of PX4:
    ```
    mkdir -p PX4
    cd PX4
    git clone https://github.com/PX4/Firmware.git
    cd Firmware
    git checkout v1.10.1 # recommended version 
    ```
    **Note**: __Cygwin version [0.8](https://github.com/PX4/PX4-windows-toolchain/releases/download/v0.8/PX4.Windows.Cygwin.Toolchain.0.8.msi) is recommended for PX4 v1.10.1__

3. Use following command to build and start PX4 firmware in SITL mode:
    ```
    make px4_sitl_default none_iris
    ```
   If you are using older version v1.8.* use this command instead: `make posix_sitl_ekf2 none_iris`.

4. You should see a message saying the SITL PX4 app is waiting for the simulator (AirSim) to connect.
You will also see information about which ports are configured for mavlink connection to the PX4 app.
The default ports have changed recently, so check them closely to make sure AirSim settings are correct.
    ```
    INFO  [simulator] Waiting for simulator to connect on TCP port 4560
    INFO  [init] Mixer: etc/mixers/quad_w.main.mix on /dev/pwm_output0
    INFO  [mavlink] mode: Normal, data rate: 4000000 B/s on udp port 14570 remote port 14550
    INFO  [mavlink] mode: Onboard, data rate: 4000000 B/s on udp port 14580 remote port 14540
    ```

    Note: this is also an interactive PX4 console, type `help` to see the
    list of commands you can enter here.  They are mostly low level PX4
    commands, but some of them can be useful for debugging.

5. Now edit [AirSim settings](settings.md) file to make sure you have matching UDP and TCP port settings:
    ```json
    {
        "SettingsVersion": 1.2,
        "SimMode": "Multirotor",
        "Vehicles": {
            "PX4": {
                "VehicleType": "PX4Multirotor",
                "UseSerial": false,
                "UseTcp": true,
                "TcpPort": 4560,
                "ControlPort": 14580,
                "Parameters": {
                    "NAV_RCL_ACT": 0,
                    "NAV_DLL_ACT": 0,
                    "LPE_LAT": 47.641468,
                    "LPE_LON": -122.140165,
                    "COM_OBL_ACT": 1
                }
            }
        }
    }
    ```
    Notice the PX4 `[simulator]` is using TCP, which is why we need to add: `"UseTcp": true,`.

6. Now run your Unreal AirSim environment and it should connect to SITL PX4 via TCP.
You should see a bunch of messages from the SITL PX4 window.
Specifically, the following messages tell you that AirSim is connected properly and GPS fusion is stable:
    ```
    INFO  [simulator] Simulator connected on UDP port 14560
    INFO  [mavlink] partner IP: 127.0.0.1
    INFO  [ecl/EKF] EKF GPS checks passed (WGS-84 origin set)
    INFO  [ecl/EKF] EKF commencing GPS fusion
    ```

    If you do not see these messages then check your port settings.

7. You should also be able to use QGroundControl with SITL mode.  Make sure
there is no Pixhawk hardware plugged in, otherwise QGroundControl will choose
to use that instead.  Note that as we don't have a physical board, an RC cannot be connected directly to it. So the alternatives are either use XBox 360 Controller or connect your RC using USB (for example, in case of FrSky Taranis X9D Plus) or using trainer USB cable to your PC. This makes your RC look like a joystick. You will need to do extra set up in QGroundControl to use virtual joystick for RC control.  You do not need to do this unless you plan to fly a drone manually in AirSim.  Autonomous flight using the Python
API does not require RC, see `No Remote Control` below.

## Setting GPS origin

Notice the above settings are provided in the `params` section of the `settings.json` file:
```
    "LPE_LAT": 47.641468,
    "LPE_LON": -122.140165,
```

PX4 SITL mode needs to be configured to get the home location correct.
The home location needs to be set to the same coordinates defined in  [OriginGeopoint](settings.md#origingeopoint).

You can also run the following in the SITL PX4 console window to check
that these values are set correctly.

```
param show LPE_LAT
param show LPE_LON
```

## Smooth Offboard Transitions

Notice the above setting is provided in the `params` section of the `settings.json` file:
```
    "COM_OBL_ACT": 1
```

This tells the drone automatically hover after each offboard control command finishes (the default setting is to land).  Hovering is a smoother transition between multiple offboard commands.  You can check this setting
by running the following PX4 console command:

```
param show COM_OBL_ACT
```

## Check the Home Position

If you are using DroneShell to execute commands (arm, takeoff, etc) then you should wait until the Home position is set. You will see the PX4 SITL console output this message:

```
INFO  [commander] home: 47.6414680, -122.1401672, 119.99
INFO  [tone_alarm] home_set
```

Now DroneShell 'pos' command should report this position and the commands should be accepted by PX4.  If you attempt to takeoff without a home position you will see the message:

```
WARN  [commander] Takeoff denied, disarm and re-try
```

After home position is set check the local position reported by 'pos' command :

```
Local position: x=-0.0326988, y=0.00656854, z=5.48506
```

If the z coordinate is large like this then takeoff might not work as expected.  Resetting the SITL and simulation should fix that problem.

## No Remote Control

Notice the above setting is provided in the `params` section of the `settings.json` file:
```
    "NAV_RCL_ACT": 0,
    "NAV_DLL_ACT": 0,
```

This is required if you plan to fly the SITL mode PX4 with no remote control, just using python scripts, for example.  These parameters stop the PX4 from triggering "failsafe mode on" every time a move command is finished.  You can use the following PX4 command to check these values are set correctly:

```
param show NAV_RCL_ACT
param show NAV_DLL_ACT
```

NOTE: Do `NOT` do this on a real drone as it is too dangerous to fly without these failsafe measures.

## Manually set parameters

You can also run the following in the PX4 console to set all these parameters:

```
param set LPE_LAT 47.641468
param set LPE_LON -122.140165
param set COM_OBL_ACT 1
param set NAV_RCL_ACT 0
param set NAV_DLL_ACT 0
```

## Setting up multi-vehicle simulation

You can simulate multiple drones in SITL mode using AirSim. However, this requires setting up multiple instances of the PX4 firmware simulator to be able to listen for each vehicle's connection on a separate TCP port (4560, 4561, etc). Please see [this dedicated page](px4_multi_vehicle.md) for instructions on setting up multiple instances of PX4 in SITL mode.

## Using VirtualBox Ubuntu

If you want to run the above posix_sitl in a `VirtualBox Ubuntu` machine then it will have a different ip address from localhost. So in this case you need to edit the [settings file](settings.md) and change the UdpIp and SitlIp to the ip address of your virtual machine
set the  LocalIpAddress to the address of your host machine running the Unreal engine.

## Remote Controller

There are several options for flying the simulated drone using a remote control or joystick like xbox gamepad. See [remote controllers](remote_control.md#RC_Setup_for_PX4)<|MERGE_RESOLUTION|>--- conflicted
+++ resolved
@@ -6,11 +6,7 @@
 **Note** that every time you stop the unreal app you have to restart the `px4` app.
 
 
-<<<<<<< HEAD
 1. From your bash terminal follow [these steps for Linux](https://docs.px4.io/master/en/dev_setup/dev_env_linux.html) and follow **all** the instructions under `NuttX based hardware` to install prerequisites. We've also included out own copy of the [PX4 build instructions](px4_build.md) which is a bit more concise about what we need exactly.
-=======
-1. From your bash terminal follow [these steps for Linux](http://dev.px4.io/starting-installing-linux.html) and follow **all** the instructions under `NuttX based hardware` to install prerequisites. We've also included our own copy of the [PX4 build instructions](px4_build.md) which is a bit more concise about what we need exactly.
->>>>>>> 589250e7
 
 2. Get the PX4 source code and build the posix SITL version of PX4:
     ```
