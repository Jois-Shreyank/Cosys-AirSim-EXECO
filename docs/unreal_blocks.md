<<<<<<< HEAD

# Setup Blocks Environment for AirSim

Blocks environment is available in repo in folder `Unreal/Environments/Blocks` and is designed to be lightweight in size. That means its very basic but fast.

Here are quick steps to get Blocks environment up and running:

## Windows

1. Make sure you have [installed Unreal and built AirSim](build_windows.md).
2. Navigate to folder `AirSim\Unreal\Environments\Blocks` and run `update_from_git.bat`.
3. Double click on generated .sln file to open in Visual Studio.
4. Make sure `Blocks` project is the startup project, build configuration is set to `DebugGame_Editor` and `Win64`. Hit F5 to run.
5. Press the Play button in Unreal Editor and you will see something like in below video. Also see [how to use AirSim](https://github.com/Microsoft/AirSim/#how-to-use-it).

### Changing Code and Rebuilding
For Windows, you can just change the code in Visual Studio, press F5 and re-run. There are few batch files available in folder `AirSim\Unreal\Environments\Blocks` that lets you sync code, clean etc.

## Linux
1. Make sure you have [built the Unreal Engine and AirSim](build_linux.md).
2. Navigate to your UnrealEngine repo folder and run `Engine/Binaries/Linux/UE4Editor` which will start Unreal Editor.
3. On first start you might not see any projects in UE4 editor. Click on Projects tab, Browse button and then navigate to `AirSim/Unreal/Environments/Blocks/Blocks.uproject`. 
4. If you get prompted for incompatible version and conversion, select In-place conversion which is usually under "More" options. If you get prompted for missing modules, make sure to select No so you don't exit. 
5. Finally, when prompted with building AirSim, select Yes. Now it might take a while so go get some coffee :).
6. Press the Play button in Unreal Editor and you will see something like in below video. Also see [how to use AirSim](/#how-to-use-it).

[![Blocks Demo Video](images/blocks_video.png)](https://www.youtube.com/watch?v=-r_QGaxMT4A)

### Changing Code and Rebuilding
For Linux, make code changes in AirLib or Unreal/Plugins folder and then run `./build.sh` to rebuild. This step also copies the build output to Blocks sample project. You can then follow above steps again to re-run.

## Chosing Your Vehicle: Car or Multirotor
By default AirSim spawns multirotor. You can easily change this to car and use all of AirSim goodies. Please see [using car](using_car.md) guide.

## FAQ
#### I see warnings about like "_BuitData" file is missing. 
These are intermediate files and you can safely ignore it.
=======

# Setup Blocks Environment for AirSim

Blocks environment is available in repo in folder `Unreal/Environments/Blocks` and is designed to be lightweight in size. That means its very basic but fast.

Here are quick steps to get Blocks environment up and running:

## Windows

1. Make sure you have [installed Unreal and built AirSim](build_windows.md).
2. Navigate to folder `AirSim\Unreal\Environments\Blocks`, double click on Blocks.sln file to open in Visual Studio. By default, this project is configured for Visual Studio 2019. However, if you want to generate this project for Visual Studio 2022, go to 'Edit->Editor Preferences->Source Code' inside the Unreal Editor and select 'Visual Studio 2022' for the 'Source Code Editor' setting.
3. Make sure `Blocks` project is the startup project, build configuration is set to `DebugGame_Editor` and `Win64`. Hit F5 to run.
4. Press the Play button in Unreal Editor and you will see something like in below video. Also see [how to use AirSim](https://github.com/Microsoft/AirSim/#how-to-use-it).

### Changing Code and Rebuilding
For Windows, you can just change the code in Visual Studio, press F5 and re-run. There are few batch files available in folder `AirSim\Unreal\Environments\Blocks` that lets you sync code, clean etc.

## Linux
1. Make sure you have [built the Unreal Engine and AirSim](build_linux.md).
2. Navigate to your UnrealEngine repo folder and run `Engine/Binaries/Linux/UE4Editor` which will start Unreal Editor.
3. On first start you might not see any projects in UE4 editor. Click on Projects tab, Browse button and then navigate to `AirSim/Unreal/Environments/Blocks/Blocks.uproject`. 
4. If you get prompted for incompatible version and conversion, select In-place conversion which is usually under "More" options. If you get prompted for missing modules, make sure to select No so you don't exit. 
5. Finally, when prompted with building AirSim, select Yes. Now it might take a while so go get some coffee :).
6. Press the Play button in Unreal Editor and you will see something like in below video. Also see [how to use AirSim](https://github.com/microsoft/AirSim/#how-to-use-it).

[![Blocks Demo Video](images/blocks_video.png)](https://www.youtube.com/watch?v=-r_QGaxMT4A)

### Changing Code and Rebuilding
For Linux, make code changes in AirLib or Unreal/Plugins folder and then run `./build.sh` to rebuild. This step also copies the build output to Blocks sample project. You can then follow above steps again to re-run.

## Chosing Your Vehicle: Car or Multirotor
By default AirSim spawns multirotor. You can easily change this to car and use all of AirSim goodies. Please see [using car](using_car.md) guide.

## FAQ
#### I see warnings about like "_BuitData" file is missing. 
These are intermediate files and you can safely ignore it.
>>>>>>> 9c84fc13
<|MERGE_RESOLUTION|>--- conflicted
+++ resolved
@@ -1,4 +1,3 @@
-<<<<<<< HEAD
 
 # Setup Blocks Environment for AirSim
 
@@ -23,43 +22,6 @@
 3. On first start you might not see any projects in UE4 editor. Click on Projects tab, Browse button and then navigate to `AirSim/Unreal/Environments/Blocks/Blocks.uproject`. 
 4. If you get prompted for incompatible version and conversion, select In-place conversion which is usually under "More" options. If you get prompted for missing modules, make sure to select No so you don't exit. 
 5. Finally, when prompted with building AirSim, select Yes. Now it might take a while so go get some coffee :).
-6. Press the Play button in Unreal Editor and you will see something like in below video. Also see [how to use AirSim](/#how-to-use-it).
-
-[![Blocks Demo Video](images/blocks_video.png)](https://www.youtube.com/watch?v=-r_QGaxMT4A)
-
-### Changing Code and Rebuilding
-For Linux, make code changes in AirLib or Unreal/Plugins folder and then run `./build.sh` to rebuild. This step also copies the build output to Blocks sample project. You can then follow above steps again to re-run.
-
-## Chosing Your Vehicle: Car or Multirotor
-By default AirSim spawns multirotor. You can easily change this to car and use all of AirSim goodies. Please see [using car](using_car.md) guide.
-
-## FAQ
-#### I see warnings about like "_BuitData" file is missing. 
-These are intermediate files and you can safely ignore it.
-=======
-
-# Setup Blocks Environment for AirSim
-
-Blocks environment is available in repo in folder `Unreal/Environments/Blocks` and is designed to be lightweight in size. That means its very basic but fast.
-
-Here are quick steps to get Blocks environment up and running:
-
-## Windows
-
-1. Make sure you have [installed Unreal and built AirSim](build_windows.md).
-2. Navigate to folder `AirSim\Unreal\Environments\Blocks`, double click on Blocks.sln file to open in Visual Studio. By default, this project is configured for Visual Studio 2019. However, if you want to generate this project for Visual Studio 2022, go to 'Edit->Editor Preferences->Source Code' inside the Unreal Editor and select 'Visual Studio 2022' for the 'Source Code Editor' setting.
-3. Make sure `Blocks` project is the startup project, build configuration is set to `DebugGame_Editor` and `Win64`. Hit F5 to run.
-4. Press the Play button in Unreal Editor and you will see something like in below video. Also see [how to use AirSim](https://github.com/Microsoft/AirSim/#how-to-use-it).
-
-### Changing Code and Rebuilding
-For Windows, you can just change the code in Visual Studio, press F5 and re-run. There are few batch files available in folder `AirSim\Unreal\Environments\Blocks` that lets you sync code, clean etc.
-
-## Linux
-1. Make sure you have [built the Unreal Engine and AirSim](build_linux.md).
-2. Navigate to your UnrealEngine repo folder and run `Engine/Binaries/Linux/UE4Editor` which will start Unreal Editor.
-3. On first start you might not see any projects in UE4 editor. Click on Projects tab, Browse button and then navigate to `AirSim/Unreal/Environments/Blocks/Blocks.uproject`. 
-4. If you get prompted for incompatible version and conversion, select In-place conversion which is usually under "More" options. If you get prompted for missing modules, make sure to select No so you don't exit. 
-5. Finally, when prompted with building AirSim, select Yes. Now it might take a while so go get some coffee :).
 6. Press the Play button in Unreal Editor and you will see something like in below video. Also see [how to use AirSim](https://github.com/microsoft/AirSim/#how-to-use-it).
 
 [![Blocks Demo Video](images/blocks_video.png)](https://www.youtube.com/watch?v=-r_QGaxMT4A)
@@ -72,5 +34,4 @@
 
 ## FAQ
 #### I see warnings about like "_BuitData" file is missing. 
-These are intermediate files and you can safely ignore it.
->>>>>>> 9c84fc13
+These are intermediate files and you can safely ignore it.