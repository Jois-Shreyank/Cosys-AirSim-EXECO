#ifndef msr_AirLibUnitTests_TestBase_hpp
#define msr_AirLibUnitTests_TestBase_hpp

#include <string>
#include <exception>
#include "common/common_utils/Utils.hpp"

namespace msr
{
namespace airlib
{

<<<<<<< HEAD
class TestBase {
public:
    virtual ~TestBase() = default;
    virtual void run() = 0;
=======
    class TestBase
    {
    public:
        virtual ~TestBase() = default;
        virtual void run() = 0;
>>>>>>> 9c84fc13

        void testAssert(double lhs, double rhs, const std::string& message)
        {
            testAssert(lhs == rhs, message);
        }

        void testAssert(bool condition, const std::string& message)
        {
            if (!condition) {
                common_utils::Utils::DebugBreak();
                throw std::runtime_error(message.c_str());
            }
        }
    };
}
}
#endif<|MERGE_RESOLUTION|>--- conflicted
+++ resolved
@@ -10,18 +10,11 @@
 namespace airlib
 {
 
-<<<<<<< HEAD
-class TestBase {
-public:
-    virtual ~TestBase() = default;
-    virtual void run() = 0;
-=======
     class TestBase
     {
     public:
         virtual ~TestBase() = default;
         virtual void run() = 0;
->>>>>>> 9c84fc13
 
         void testAssert(double lhs, double rhs, const std::string& message)
         {
