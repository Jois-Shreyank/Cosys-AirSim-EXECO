# Common setup instructions shared by all AirSim CMakeLists.

macro(CommonTargetLink)
    target_link_libraries(${PROJECT_NAME} ${CMAKE_THREAD_LIBS_INIT})
    #target_link_libraries(c++abi)
endmacro(CommonTargetLink)

macro(IncludeEigen)
    include_directories(${AIRSIM_ROOT}/AirLib/deps/eigen3)
endmacro(IncludeEigen)

macro(AddExecutableSource)
    set(PROJECT_CPP ${PROJECT_NAME}_sources)
    file(GLOB_RECURSE PROJECT_CPP "${AIRSIM_ROOT}/${PROJECT_NAME}/*.cpp")
    add_executable(${PROJECT_NAME} ${PROJECT_CPP})
endmacro(AddExecutableSource)

macro(SetupConsoleBuild)
    IF(UNIX)
    ELSE()
        set (CMAKE_CXX_FLAGS "${CMAKE_CXX_FLAGS} /D_CONSOLE ")
        set (CMAKE_EXE_LINKER_FLAGS "${CMAKE_EXE_LINKER_FLAGS} /SUBSYSTEM:CONSOLE")
    ENDIF()
endmacro(SetupConsoleBuild)

macro(CommonSetup)
    find_package(Threads REQUIRED)
    find_path(AIRSIM_ROOT NAMES AirSim.sln PATHS ".." "../.." "../../.." "../../../.." "../../../../.." "../../../../../.." REQUIRED)

    #setup output paths
    set(CMAKE_LIBRARY_OUTPUT_DIRECTORY ${CMAKE_BINARY_DIR}/output/lib)
    SET(EXECUTABLE_OUTPUT_PATH ${CMAKE_BINARY_DIR}/output/bin)
    SET(LIBRARY_OUTPUT_PATH ${CMAKE_LIBRARY_OUTPUT_DIRECTORY})

    #setup include and lib for rpclib which will be referenced by other projects
    set(RPCLIB_VERSION_FOLDER rpclib-2.3.0)
    set(RPC_LIB_INCLUDES " ${AIRSIM_ROOT}/external/rpclib/${RPCLIB_VERSION_FOLDER}/include")
    #name of .a file with lib prefix
    set(RPC_LIB rpc)

    #what is our build type debug or release?
    string( TOLOWER "${CMAKE_BUILD_TYPE}" BUILD_TYPE)

    IF(UNIX)
        set(RPC_LIB_DEFINES "-D MSGPACK_PP_VARIADICS_MSVC=0")
        set(BUILD_TYPE "linux")
<<<<<<< HEAD
        if (APPLE)
            set(CMAKE_CXX_STANDARD 17)
            set(CMAKE_CXX_FLAGS "${CMAKE_CXX_FLAGS} -Wall -Wextra -Wstrict-aliasing -D__CLANG__")
        else ()
            set(CMAKE_CXX_FLAGS "\
                -std=c++17 -ggdb -Wall -Wextra \
                -Wno-variadic-macros -Wno-parentheses -Wno-unused-function -Wno-unused \
=======
        set(CMAKE_CXX_STANDARD 17)

        if (APPLE)
            set(CMAKE_CXX_FLAGS "${CMAKE_CXX_FLAGS} -Wall -Wextra -Wstrict-aliasing -D__CLANG__")
        else ()
            set(CMAKE_CXX_FLAGS "\
                -Wall -Wextra \
                -Wnon-virtual-dtor -Woverloaded-virtual \
                -Wno-variadic-macros -Wno-unused-function -Wno-unused \
>>>>>>> 9c84fc13
                -pthread \
                ${RPC_LIB_DEFINES} ${CMAKE_CXX_FLAGS}")

            if (${CMAKE_CXX_COMPILER_ID} MATCHES "Clang")
                set(CMAKE_CXX_FLAGS "-stdlib=libc++ -Wno-documentation -Wno-unknown-warning-option ${CMAKE_CXX_FLAGS}")
                find_package(LLVM REQUIRED CONFIG)
                set(CXX_EXP_LIB "-L${LLVM_LIBRARY_DIRS} -lc++fs -ferror-limit=10")
            else()
                set(CXX_EXP_LIB "-lstdc++fs -fmax-errors=10 -Wnoexcept -Wstrict-null-sentinel")
            endif ()
        endif ()

        set(BUILD_PLATFORM "x64")
        set(CMAKE_POSITION_INDEPENDENT_CODE ON)
        if (CMAKE_BUILD_TYPE MATCHES Release)
            set(CMAKE_CXX_FLAGS "-O3 ${CMAKE_CXX_FLAGS}")
        endif ()

    ELSE()
        #windows cmake build is experimental
        set (CMAKE_CXX_FLAGS "${CMAKE_CXX_FLAGS} -D_WIN32_WINNT=0x0600 /GS /W4 /wd4100 /wd4505 /wd4820 /wd4464 /wd4514 /wd4710 /wd4571 /Zc:wchar_t /ZI /Zc:inline /fp:precise /D_SCL_SECURE_NO_WARNINGS /D_CRT_SECURE_NO_WARNINGS /D_UNICODE /DUNICODE /WX- /Zc:forScope /Gd /EHsc ")
        set (CMAKE_EXE_LINKER_FLAGS "${CMAKE_EXE_LINKER_FLAGS} /NXCOMPAT /DYNAMICBASE /INCREMENTAL:NO ")

        if("${BUILD_TYPE}" STREQUAL "debug")
          set (CMAKE_CXX_FLAGS "${CMAKE_CXX_FLAGS} /D_DEBUG /MDd /RTC1 /Gm /Od ")
        elseif("${BUILD_TYPE}" STREQUAL "release")
          set (CMAKE_CXX_FLAGS "${CMAKE_CXX_FLAGS} /MD /O2 /Oi /GL /Gm- /Gy /TP ")
        else()
          message(FATAL_ERROR "Please specify '-D CMAKE_BUILD_TYPE=Debug' or Release on the cmake command line")
        endif()
    ENDIF()

    ## TODO: we are not using Boost any more so below shouldn't be needed
    ## common boost settings to make sure we are all on the same page
    set(Boost_USE_STATIC_LIBS ON)
    set(Boost_USE_MULTITHREADED ON)
    #set(Boost_USE_STATIC_RUNTIME ON)

    ## TODO: probably should set x64 explicitly
    ## strip x64 from /machine:x64 from CMAKE_STATIC_LINKER_FLAGS and set in BUILD_PLATFORM
    if(NOT "${CMAKE_STATIC_LINKER_FLAGS}" STREQUAL "")
      string(SUBSTRING ${CMAKE_STATIC_LINKER_FLAGS} 9 -1 "BUILD_PLATFORM")
    endif()

endmacro(CommonSetup)<|MERGE_RESOLUTION|>--- conflicted
+++ resolved
@@ -44,15 +44,6 @@
     IF(UNIX)
         set(RPC_LIB_DEFINES "-D MSGPACK_PP_VARIADICS_MSVC=0")
         set(BUILD_TYPE "linux")
-<<<<<<< HEAD
-        if (APPLE)
-            set(CMAKE_CXX_STANDARD 17)
-            set(CMAKE_CXX_FLAGS "${CMAKE_CXX_FLAGS} -Wall -Wextra -Wstrict-aliasing -D__CLANG__")
-        else ()
-            set(CMAKE_CXX_FLAGS "\
-                -std=c++17 -ggdb -Wall -Wextra \
-                -Wno-variadic-macros -Wno-parentheses -Wno-unused-function -Wno-unused \
-=======
         set(CMAKE_CXX_STANDARD 17)
 
         if (APPLE)
@@ -62,7 +53,6 @@
                 -Wall -Wextra \
                 -Wnon-virtual-dtor -Woverloaded-virtual \
                 -Wno-variadic-macros -Wno-unused-function -Wno-unused \
->>>>>>> 9c84fc13
                 -pthread \
                 ${RPC_LIB_DEFINES} ${CMAKE_CXX_FLAGS}")
 
