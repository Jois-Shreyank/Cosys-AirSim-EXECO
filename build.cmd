--- conflicted
+++ resolved
@@ -1,223 +1,3 @@
-<<<<<<< HEAD
-@echo off
-REM //---------- set up variable ----------
-setlocal
-set ROOT_DIR=%~dp0
-
-REM // Check command line arguments
-set "noFullPolyCar="
-set "buildMode="
-
-REM //check VS version
-if "%VisualStudioVersion%" == "" (
-    echo(
-    echo oh oh... You need to run this command from x64 Native Tools Command Prompt for VS 2022.
-    goto :buildfailed_nomsg
-)
-if "%VisualStudioVersion%" lss "17.0" (
-    echo(
-    echo Hello there! We just upgraded AirSim to Unreal Engine 4.27 and Visual Studio 2022.
-    echo Here are few easy steps for upgrade so everything is new and shiny:
-    echo https://github.com/Microsoft/AirSim/blob/main/docs/unreal_upgrade.md
-    goto :buildfailed_nomsg
-)
-
-if "%1"=="" goto noargs
-if "%1"=="--no-full-poly-car" set "noFullPolyCar=y"
-if "%1"=="--Debug" set "buildMode=Debug"
-if "%1"=="--Release" set "buildMode=Release"
-if "%1"=="--RelWithDebInfo" set "buildMode=RelWithDebInfo"
-
-if "%2"=="" goto noargs
-if "%2"=="--Debug" set "buildMode=Debug"
-if "%2"=="--Release" set "buildMode=Release"
-if "%2"=="--RelWithDebInfo" set "buildMode=RelWithDebInfo"
-
-:noargs
-
-set powershell=powershell
-where powershell > nul 2>&1
-if ERRORLEVEL 1 goto :pwsh
-echo found Powershell && goto start
-:pwsh
-set powershell=pwsh
-where pwsh > nul 2>&1
-if ERRORLEVEL 1 goto :nopwsh
-set PWSHV7=1
-echo found pwsh && goto start
-:nopwsh
-echo Powershell or pwsh not found, please install it.
-goto :eof
-
-:start
-chdir /d %ROOT_DIR% 
-
-REM //---------- Check cmake version ----------
-CALL check_cmake.bat
-if ERRORLEVEL 1 (
-  CALL check_cmake.bat
-  if ERRORLEVEL 1 (
-    echo(
-    echo ERROR: cmake was not installed correctly, we tried.
-    goto :buildfailed
-  )
-)
-
-REM //---------- get rpclib ----------
-IF NOT EXIST external\rpclib mkdir external\rpclib
-
-set RPC_VERSION_FOLDER=rpclib-2.3.0
-IF NOT EXIST external\rpclib\%RPC_VERSION_FOLDER% (
-    REM //leave some blank lines because %powershell% shows download banner at top of console
-    ECHO(
-    ECHO(   
-    ECHO(   
-    ECHO *****************************************************************************************
-    ECHO Downloading rpclib
-    ECHO *****************************************************************************************
-    @echo on
-    if "%PWSHV7%" == "" (
-        %powershell% -command "& { [Net.ServicePointManager]::SecurityProtocol = [Net.SecurityProtocolType]::Tls12; iwr https://github.com/rpclib/rpclib/archive/v2.3.0.zip -OutFile external\rpclib.zip }"
-    ) else (
-        %powershell% -command "iwr https://github.com/rpclib/rpclib/archive/v2.3.0.zip -OutFile external\rpclib.zip"
-    )
-    @echo off
-    
-    REM //remove any previous versions
-    rmdir external\rpclib /q /s
-
-    %powershell% -command "Expand-Archive -Path external\rpclib.zip -DestinationPath external\rpclib"
-    del external\rpclib.zip /q
-    
-    REM //Fail the build if unable to download rpclib
-    IF NOT EXIST external\rpclib\%RPC_VERSION_FOLDER% (
-        ECHO Unable to download rpclib, stopping build
-        goto :buildfailed
-    )
-)
-
-REM //---------- Build rpclib ------------
-ECHO Starting cmake to build rpclib...
-IF NOT EXIST external\rpclib\%RPC_VERSION_FOLDER%\build mkdir external\rpclib\%RPC_VERSION_FOLDER%\build
-cd external\rpclib\%RPC_VERSION_FOLDER%\build
-cmake -G"Visual Studio 17 2022" ..
-
-if "%buildMode%" == "" (
-cmake --build . 
-cmake --build . --config Release
-) else (
-cmake --build . --config %buildMode%
-)
-
-if ERRORLEVEL 1 goto :buildfailed
-chdir /d %ROOT_DIR% 
-
-REM //---------- copy rpclib binaries and include folder inside AirLib folder ----------
-set RPCLIB_TARGET_LIB=AirLib\deps\rpclib\lib\x64
-if NOT exist %RPCLIB_TARGET_LIB% mkdir %RPCLIB_TARGET_LIB%
-set RPCLIB_TARGET_INCLUDE=AirLib\deps\rpclib\include
-if NOT exist %RPCLIB_TARGET_INCLUDE% mkdir %RPCLIB_TARGET_INCLUDE%
-robocopy /MIR external\rpclib\%RPC_VERSION_FOLDER%\include %RPCLIB_TARGET_INCLUDE%
-
-if "%buildMode%" == "" (
-robocopy /MIR external\rpclib\%RPC_VERSION_FOLDER%\build\Debug %RPCLIB_TARGET_LIB%\Debug
-robocopy /MIR external\rpclib\%RPC_VERSION_FOLDER%\build\Release %RPCLIB_TARGET_LIB%\Release
-) else (
-robocopy /MIR external\rpclib\%RPC_VERSION_FOLDER%\build\%buildMode% %RPCLIB_TARGET_LIB%\%buildMode%
-)
-
-REM //---------- get High PolyCount SUV Car Model ------------
-IF NOT EXIST Unreal\Plugins\AirSim\Content\VehicleAdv mkdir Unreal\Plugins\AirSim\Content\VehicleAdv
-IF NOT EXIST Unreal\Plugins\AirSim\Content\VehicleAdv\SUV\v1.2.0 (
-    IF NOT DEFINED noFullPolyCar (
-        REM //leave some blank lines because %powershell% shows download banner at top of console
-        ECHO(   
-        ECHO(   
-        ECHO(   
-        ECHO *****************************************************************************************
-        ECHO Downloading high-poly car assets.... The download is ~37MB and can take some time.
-        ECHO To install without this assets, re-run build.cmd with the argument --no-full-poly-car
-        ECHO *****************************************************************************************
-       
-        IF EXIST suv_download_tmp rmdir suv_download_tmp /q /s
-        mkdir suv_download_tmp
-        @echo on
-        REM %powershell% -command "& { Start-BitsTransfer -Source https://github.com/Microsoft/AirSim/releases/download/v1.2.0/car_assets.zip -Destination suv_download_tmp\car_assets.zip }"
-        REM %powershell% -command "& { (New-Object System.Net.WebClient).DownloadFile('https://github.com/Microsoft/AirSim/releases/download/v1.2.0/car_assets.zip', 'suv_download_tmp\car_assets.zip') }"
-        if "%PWSHV7%" == "" (
-            %powershell% -command "& { [Net.ServicePointManager]::SecurityProtocol = [Net.SecurityProtocolType]::Tls12; iwr https://github.com/Microsoft/AirSim/releases/download/v1.2.0/car_assets.zip -OutFile suv_download_tmp\car_assets.zip }"
-        ) else (
-            %powershell% -command "iwr https://github.com/Microsoft/AirSim/releases/download/v1.2.0/car_assets.zip -OutFile suv_download_tmp\car_assets.zip"
-        )
-        @echo off
-        rmdir /S /Q Unreal\Plugins\AirSim\Content\VehicleAdv\SUV
-        %powershell% -command "Expand-Archive -Path suv_download_tmp\car_assets.zip -DestinationPath Unreal\Plugins\AirSim\Content\VehicleAdv"
-        rmdir suv_download_tmp /q /s
-        
-        REM //Don't fail the build if the high-poly car is unable to be downloaded
-        REM //Instead, just notify users that the gokart will be used.
-        IF NOT EXIST Unreal\Plugins\AirSim\Content\VehicleAdv\SUV ECHO Unable to download high-polycount SUV. Your AirSim build will use the default vehicle.
-    ) else (
-        ECHO Not downloading high-poly car asset. The default unreal vehicle will be used.
-    )
-)
-
-REM //---------- get Eigen library ----------
-IF NOT EXIST AirLib\deps mkdir AirLib\deps
-IF NOT EXIST AirLib\deps\eigen3 (
-    if "%PWSHV7%" == "" (
-        %powershell% -command "& { [Net.ServicePointManager]::SecurityProtocol = [Net.SecurityProtocolType]::Tls12; iwr https://gitlab.com/libeigen/eigen/-/archive/3.3.7/eigen-3.3.7.zip -OutFile eigen3.zip }"
-    ) else (
-        %powershell% -command "iwr https://gitlab.com/libeigen/eigen/-/archive/3.3.7/eigen-3.3.7.zip -OutFile eigen3.zip"
-    )
-    %powershell% -command "Expand-Archive -Path eigen3.zip -DestinationPath AirLib\deps"
-    %powershell% -command "Move-Item -Path AirLib\deps\eigen* -Destination AirLib\deps\del_eigen"
-    REM move AirLib\deps\eigen* AirLib\deps\del_eigen
-    mkdir AirLib\deps\eigen3
-    move AirLib\deps\del_eigen\Eigen AirLib\deps\eigen3\Eigen
-    rmdir /S /Q AirLib\deps\del_eigen
-    del eigen3.zip
-)
-IF NOT EXIST AirLib\deps\eigen3 goto :buildfailed
-
-
-REM //---------- now we have all dependencies to compile AirSim.sln which will also compile MavLinkCom ----------
-if "%buildMode%" == "" (
-msbuild -maxcpucount:12 /p:Platform=x64 /p:Configuration=Debug AirSim.sln
-if ERRORLEVEL 1 goto :buildfailed
-msbuild -maxcpucount:12 /p:Platform=x64 /p:Configuration=Release AirSim.sln 
-if ERRORLEVEL 1 goto :buildfailed
-) else (
-msbuild -maxcpucount:12 /p:Platform=x64 /p:Configuration=%buildMode% AirSim.sln
-if ERRORLEVEL 1 goto :buildfailed
-)
-
-REM //---------- copy binaries and include for MavLinkCom in deps ----------
-set MAVLINK_TARGET_LIB=AirLib\deps\MavLinkCom\lib
-if NOT exist %MAVLINK_TARGET_LIB% mkdir %MAVLINK_TARGET_LIB%
-set MAVLINK_TARGET_INCLUDE=AirLib\deps\MavLinkCom\include
-if NOT exist %MAVLINK_TARGET_INCLUDE% mkdir %MAVLINK_TARGET_INCLUDE%
-robocopy /MIR MavLinkCom\include %MAVLINK_TARGET_INCLUDE%
-robocopy /MIR MavLinkCom\lib %MAVLINK_TARGET_LIB%
-
-REM //---------- all our output goes to Unreal/Plugin folder ----------
-if NOT exist Unreal\Plugins\AirSim\Source\AirLib mkdir Unreal\Plugins\AirSim\Source\AirLib
-robocopy /MIR AirLib Unreal\Plugins\AirSim\Source\AirLib  /XD temp *. /njh /njs /ndl /np
-copy /y AirSim.props Unreal\Plugins\AirSim\Source\AirLib
-
-REM //---------- done building ----------
-exit /b 0
-
-:buildfailed
-echo(
-echo #### Build failed - see messages above. 1>&2
-
-:buildfailed_nomsg
-chdir /d %ROOT_DIR% 
-exit /b 1
-
-
-=======
 @echo off
 REM //---------- set up variable ----------
 setlocal
@@ -424,13 +204,6 @@
 robocopy /MIR AirLib Unreal\Plugins\AirSim\Source\AirLib  /XD temp *. /njh /njs /ndl /np
 copy /y AirSim.props Unreal\Plugins\AirSim\Source\AirLib
 
-REM //---------- update all environments ----------
-FOR /D %%E IN (Unreal\Environments\*) DO (
-    cd %%E
-    call .\update_from_git.bat ..\..\..
-    cd ..\..\..
-)
-
 REM //---------- done building ----------
 exit /b 0
 
@@ -443,5 +216,3 @@
 exit /b 1
 
 
-
->>>>>>> fb703f1d
