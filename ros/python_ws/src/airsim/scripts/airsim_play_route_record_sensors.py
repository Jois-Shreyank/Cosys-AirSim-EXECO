--- conflicted
+++ resolved
@@ -6,14 +6,6 @@
 import time
 import math
 from std_msgs.msg import String, Header
-<<<<<<< HEAD
-from nav_msgs.msg import Path
-from geometry_msgs.msg import PoseStamped, TransformStamped, Quaternion
-import sensor_msgs.point_cloud2 as pc2
-import tf2_ros
-from airsim.msg import StringArray
-from sensor_msgs.msg import PointCloud2, PointField, CameraInfo
-=======
 from geometry_msgs.msg import PoseStamped, TransformStamped, Point, Quaternion
 import sensor_msgs.point_cloud2 as pc2
 import tf2_ros
@@ -21,33 +13,32 @@
 from sensor_msgs.msg import PointCloud2, PointField,  CameraInfo
 from uwb_msgs.msg import Diagnostics, Range, RangeArray
 from wifi_msgs.msg import DiagnosticsRSSI, RangeRSSI, RangeArrayRSSI
->>>>>>> 0302757b
 import rosbag
 import numpy as np
 import cv2
+from cv_bridge import CvBridge
 from sensor_msgs.msg import Image
 import msgpackrpc
 import sys
 import tf2_msgs
 from tf.transformations import *
-import tf
 
 def get_camera_type(cameraType):
-    if cameraType == "Scene":
+    if (cameraType == "Scene"):
         cameraTypeClass = airsimpy.ImageType.Scene
-    elif cameraType == "Segmentation":
+    elif (cameraType == "Segmentation"):
         cameraTypeClass = airsimpy.ImageType.Segmentation
-    elif cameraType == "DepthPerspective":
+    elif (cameraType == "DepthPerspective"):
         cameraTypeClass = airsimpy.ImageType.DepthPerspective
-    elif cameraType == "DepthPlanner":
+    elif (cameraType == "DepthPlanner"):
         cameraTypeClass = airsimpy.ImageType.DepthPlanner
-    elif cameraType == "DepthVis":
+    elif (cameraType == "DepthVis"):
         cameraTypeClass = airsimpy.ImageType.DepthVis
-    elif cameraType == "Infrared":
+    elif (cameraType == "Infrared"):
         cameraTypeClass = airsimpy.ImageType.Infrared
-    elif cameraType == "SurfaceNormals":
+    elif (cameraType == "SurfaceNormals"):
         cameraTypeClass = airsimpy.ImageType.SurfaceNormals
-    elif cameraType == "DisparityNormalized":
+    elif (cameraType == "DisparityNormalized"):
         cameraTypeClass = airsimpy.ImageType.DisparityNormalized
     else:
         cameraTypeClass = airsimpy.ImageType.Scene
@@ -56,48 +47,48 @@
 
 
 def is_pixels_as_float(cameraType):
-    if cameraType == "Scene":
+    if (cameraType == "Scene"):
         return False
-    elif cameraType == "Segmentation":
+    elif (cameraType == "Segmentation"):
         return False
-    elif cameraType == "DepthPerspective":
+    elif (cameraType == "DepthPerspective"):
         return True
-    elif cameraType == "DepthPlanner":
+    elif (cameraType == "DepthPlanner"):
         return True
-    elif cameraType == "DepthVis":
+    elif (cameraType == "DepthVis"):
         return True
-    elif cameraType == "Infrared":
+    elif (cameraType == "Infrared"):
         return False
-    elif cameraType == "SurfaceNormals":
+    elif (cameraType == "SurfaceNormals"):
         return False
-    elif cameraType == "DisparityNormalized":
+    elif (cameraType == "DisparityNormalized"):
         return True
     else:
         return False
 
 
 def get_image_bytes(data, cameraType):
-    if cameraType == "Scene":
+    if (cameraType == "Scene"):
         img_rgb_string = data.image_data_uint8
-    elif cameraType == "Segmentation":
+    elif (cameraType == "Segmentation"):
         img_rgb_string = data.image_data_uint8
-    elif cameraType == "DepthPerspective":
+    elif (cameraType == "DepthPerspective"):
         img_depth_float = data.image_data_float
         img_depth_float32 = np.asarray(img_depth_float, dtype=np.float32)
         img_rgb_string = img_depth_float32.tobytes()
-    elif cameraType == "DepthPlanner":
+    elif (cameraType == "DepthPlanner"):
         img_depth_float = data.image_data_float
         img_depth_float32 = np.asarray(img_depth_float, dtype=np.float32)
         img_rgb_string = img_depth_float32.tobytes()
-    elif cameraType == "DepthVis":
+    elif (cameraType == "DepthVis"):
         img_depth_float = data.image_data_float
         img_depth_float32 = np.asarray(img_depth_float, dtype=np.float32)
         img_rgb_string = img_depth_float32.tobytes()
-    elif cameraType == "Infrared":
+    elif (cameraType == "Infrared"):
         img_rgb_string = data.image_data_uint8
-    elif cameraType == "SurfaceNormals":
+    elif (cameraType == "SurfaceNormals"):
         img_rgb_string = data.image_data_uint8
-    elif cameraType == "DisparityNormalized":
+    elif (cameraType == "DisparityNormalized"):
         img_depth_float = data.image_data_float
         img_depth_float32 = np.asarray(img_depth_float, dtype=np.float32)
         img_rgb_string = img_depth_float32.tobytes()
@@ -115,12 +106,10 @@
                                      sensor_camera_scene_quality, sensor_camera_toggle_segmentation,
                                      sensor_camera_toggle_depth, sensor_camera_scene_topics,
                                      sensor_camera_segmentation_topics, sensor_camera_depth_topics,
-                                     sensor_camera_frames, sensor_camera_optical_frames,
-                                     sensor_camera_toggle_camera_info, sensor_camera_info_topics, sensor_stereo_enable,
-                                     baseline,
-                                     object_poses_all, object_poses_all_coordinates_local, object_poses_all_topic,
-                                     object_poses_individual_names, object_poses_individual_coordinates_local,
-                                     object_poses_individual_topics, route_rosbag, merged_rosbag):
+                                     sensor_camera_frames,sensor_camera_optical_frames, sensor_camera_toggle_camera_info, sensor_camera_info_topics, sensor_stereo_enable, baseline,
+                                     object_names, objects_coordinates_local, object_topics,
+                                     route_rosbag, merged_rosbag):
+
     rospy.loginfo("Reading route...")
     route = rosbag.Bag(route_rosbag)
     output = rosbag.Bag(merged_rosbag, 'w')
@@ -135,8 +124,10 @@
         last_timestamps[sensor_name] = None
     for sensor_index, sensor_name in enumerate(sensor_gpulidar_names):
         last_timestamps[sensor_name] = None
-    for object_index, object_name in enumerate(object_poses_individual_names):
+    for object_index, object_name in enumerate(object_names):
         warning_issued[object_name] = False
+
+    cv_bridge = CvBridge()
 
     fields_echo = [
         PointField('x', 0, PointField.FLOAT32, 1),
@@ -158,10 +149,7 @@
     response_locations = {}
     cameraInfo_objects = {}
     response_index = 0
-
-    toggle_mono = False
     for sensor_index, sensor_name in enumerate(sensor_camera_names):
-        toggle_mono = True
         response_locations[sensor_name + '_scene'] = response_index
         response_index += 1
         requests.append(airsimpy.ImageRequest(sensor_name, get_camera_type("Scene"),
@@ -179,28 +167,18 @@
         if sensor_camera_toggle_camera_info[sensor_index] == 1:
             cameraInfo_objects[sensor_name] = client.simGetCameraInfo(sensor_name)
 
-    if toggle_mono:
-        from cv_bridge import CvBridge
-        cv_bridge = CvBridge()
-
     print("Starting...")
     rospy.logwarn("Ensure focus is on the screen of AirSim simulator to allow auto configuration!")
     rospy.logdebug(str(route.get_type_and_topic_info()))
 
     pose_count = route.get_message_count('/' + pose_topic)
     pose_index = 1
-    period = 1 / ros_rate
-    tolerance = 0.05 * period
+    period = 1/ros_rate
+    tolerance = 0.05*period
     lastTime = 0
-<<<<<<< HEAD
-    first_timestamp = None
-    print(pose_topic)
-    for topic, msg, t in route.read_messages(topics=['/' + pose_topic, 'tf_static']):
-=======
     first_timestamp= None
 
     for topic, msg, t in route.read_messages(topics=['/' + pose_topic,'tf_static']):
->>>>>>> 0302757b
 
         if rospy.is_shutdown():
             break
@@ -220,8 +198,7 @@
                 client.simContinueForTime(period)
                 lastTime = t.to_sec()
                 position = airsimpy.Vector3r(msg.pose.position.x, -msg.pose.position.y, -msg.pose.position.z)
-                orientation = airsimpy.Quaternionr(msg.pose.orientation.x, msg.pose.orientation.y,
-                                                   msg.pose.orientation.z,
+                orientation = airsimpy.Quaternionr(msg.pose.orientation.x, msg.pose.orientation.y, msg.pose.orientation.z,
                                                    msg.pose.orientation.w).inverse()
                 orientation = airsimpy.Quaternionr(float(orientation.x_val), float(orientation.y_val),
                                                    float(orientation.z_val), float(orientation.w_val))
@@ -237,14 +214,8 @@
                     if response.width == 0 and response.height == 0:
                         rospy.logwarn("Camera '" + sensor_name + "' could not retrieve scene image.")
                     else:
-<<<<<<< HEAD
-                        rgb_matrix = np.fromstring(get_image_bytes(response, "Scene"), dtype=np.uint8).reshape(
-                            response.height,
-                            response.width, 3)
-=======
                         rgb_matrix = np.frombuffer(get_image_bytes(response, "Scene"), dtype=np.uint8).reshape(response.height,
                                                                                                         response.width, 3)
->>>>>>> 0302757b
                         if sensor_camera_scene_quality[sensor_index] > 0:
                             rgb_matrix = cv2.cvtColor(rgb_matrix, cv2.COLOR_RGB2BGR)
                             encode_params = [int(cv2.IMWRITE_JPEG_QUALITY), sensor_camera_scene_quality[sensor_index]]
@@ -252,14 +223,8 @@
                             rgb_matrix = cv2.imdecode(img, 1)
                             rgb_matrix = cv2.cvtColor(rgb_matrix, cv2.COLOR_BGR2RGB)
 
-<<<<<<< HEAD
-                        if sensor_camera_toggle_scene_mono is 1:
-                            camera_msg = cv_bridge.cv2_to_imgmsg(cv2.cvtColor(rgb_matrix, cv2.COLOR_RGB2GRAY),
-                                                                 encoding="mono8")
-=======
                         if sensor_camera_toggle_scene_mono == 1:
                             camera_msg = cv_bridge.cv2_to_imgmsg(cv2.cvtColor(rgb_matrix, cv2.COLOR_RGB2GRAY), encoding="mono8")
->>>>>>> 0302757b
                         else:
                             camera_msg = cv_bridge.cv2_to_imgmsg(rgb_matrix, encoding="rgb8")
                         camera_msg.header.stamp = timestamp
@@ -303,11 +268,10 @@
                         cam_info_msg.P = [f, 0.0, cam_info_msg.width / 2.0, Tx,
                                           0.0, f, cam_info_msg.height / 2.0, 0.0,
                                           0.0, 0.0, 1.0, 0.0]
-                        cam_info_msg.D = [0, 0, 0, 0,
-                                          0]  # in future get from client.simGetDistortionParams(camera1Name)
+                        cam_info_msg.D = [0, 0, 0, 0, 0]  # in future get from client.simGetDistortionParams(camera1Name)
                         cam_info_msg.distortion_model = 'plumb_bob'
                         cam_info_msg.R = [1, 0, 0, 0, 1, 0, 0, 0, 1]
-                        output.write(sensor_camera_info_topics[sensor_index], cam_info_msg, t=ros_timestamp)
+                        output.write(sensor_camera_info_topics[sensor_index],cam_info_msg,t=ros_timestamp)
 
                 for sensor_index, sensor_name in enumerate(sensor_echo_names):
                     echo_data = client.getEchoData(sensor_name, vehicle_name)
@@ -354,8 +318,7 @@
                                 groundtruth.data = labels.tolist()
                                 groundtruth.header.frame_id = sensor_lidar_frames[sensor_index]
                                 groundtruth.header.stamp = timestamp
-                                output.write(sensor_lidar_segmentation_topics[sensor_index], groundtruth,
-                                             t=ros_timestamp)
+                                output.write(sensor_lidar_segmentation_topics[sensor_index], groundtruth, t=ros_timestamp)
 
                 for sensor_index, sensor_name in enumerate(sensor_gpulidar_names):
                     lidar_data = client.getGPULidarData(sensor_name, vehicle_name)
@@ -375,16 +338,6 @@
 
                             output.write(sensor_gpulidar_topics[sensor_index], pcloud, t=ros_timestamp)
 
-<<<<<<< HEAD
-                if object_poses_all:
-                    object_path = Path()
-                    object_path.header.stamp = timestamp
-                    object_path.header.frame_id = pose_frame
-
-                    cur_object_names = client.simListInstanceSegmentationObjects()
-                    if object_poses_all_coordinates_local == 1:
-                        cur_object_poses = client.simListInstanceSegmentationPoses(True)
-=======
                 for sensor_index, sensor_name in enumerate(sensor_uwb_names):
                     if (sensor_index == 0):  # only once
                         uwb_data = client.getUWBData()
@@ -580,58 +533,24 @@
                         if warning_issued[object_name] is False:
                             rospy.logwarn("Object '" + object_name + "' could not be found.")
                             warning_issued[object_name] = True
->>>>>>> 0302757b
                     else:
-                        cur_object_poses = client.simListInstanceSegmentationPoses(False)
-                    for index, object_name in enumerate(cur_object_names):
-                        currentObjectPose = cur_object_poses[index]
-                        if not np.isnan(pose.position.x_val):
-                            pos = currentObjectPose.position
-                            orientation = currentObjectPose.orientation.inverse()
-
-                            object_pose = PoseStamped()
-                            object_pose.pose.position.x = pos.x_val
-                            object_pose.pose.position.y = -pos.y_val
-                            object_pose.pose.position.z = pos.z_val
-                            object_pose.pose.orientation.w = orientation.w_val
-                            object_pose.pose.orientation.x = orientation.x_val
-                            object_pose.pose.orientation.y = orientation.y_val
-                            object_pose.pose.orientation.z = orientation.z_val
-                            object_pose.header.frame_id = object_name
-                            object_pose.header.stamp = timestamp
-                            object_path.poses.append(object_pose)
-
-                    output.write(object_poses_all_topic, object_path, t=ros_timestamp)
-
-                else:
-                    for object_index, object_name in enumerate(object_poses_individual_names):
-                        if object_poses_individual_coordinates_local[object_index] == 1:
-                            pose = client.simGetObjectPose(object_name, True)
-                        else:
-                            pose = client.simGetObjectPose(object_name, False)
-                        if np.isnan(pose.position.x_val):
-                            if warning_issued[object_name] is False:
-                                rospy.logwarn("Object '" + object_name + "' could not be found.")
-                                warning_issued[object_name] = True
-                        else:
-                            warning_issued[object_name] = False
-                            pos = pose.position
-                            orientation = pose.orientation.inverse()
-                            object_pose = PoseStamped()
-                            object_pose.pose.position.x = pos.x_val
-                            object_pose.pose.position.y = -pos.y_val
-                            object_pose.pose.position.z = pos.z_val
-                            object_pose.pose.orientation.w = orientation.w_val
-                            object_pose.pose.orientation.x = orientation.x_val
-                            object_pose.pose.orientation.y = orientation.y_val
-                            object_pose.pose.orientation.z = orientation.z_val
-                            object_pose.header.stamp = timestamp
-                            object_pose.header.seq = 1
-                            object_pose.header.frame_id = pose_frame
-
-                            output.write(object_poses_individual_topics[sensor_index], object_pose, t=ros_timestamp)
-
-    output.write('/tf_static', tf_static, first_timestamp)
+                        warning_issued[object_name] = False
+                        pos = pose.position
+                        orientation = pose.orientation.inverse()
+                        object_pose = PoseStamped()
+                        object_pose.pose.position.x = pos.x_val
+                        object_pose.pose.position.y = -pos.y_val
+                        object_pose.pose.position.z = pos.z_val
+                        object_pose.pose.orientation.w = orientation.w_val
+                        object_pose.pose.orientation.x = orientation.x_val
+                        object_pose.pose.orientation.y = orientation.y_val
+                        object_pose.pose.orientation.z = orientation.z_val
+                        object_pose.header.stamp = timestamp
+                        object_pose.header.seq = 1
+                        object_pose.header.frame_id = pose_frame
+
+                        output.write(object_topics[sensor_index], object_pose, t=ros_timestamp)
+    output.write('/tf_static',tf_static,first_timestamp)
     print("Process completed. Writing all messages to merged rosbag...")
     for topic, msg, t in route.read_messages():
         if topic != 'tf/static':
@@ -656,7 +575,7 @@
 
         route_rosbag = rospy.get_param('~route_rosbag', "airsim_route_only.bag")
         merged_rosbag = rospy.get_param('~merged_rosbag', "airsim_route_sensors.bag")
-
+        
         sensor_echo_names = rospy.get_param('~sensor_echo_names', "True")
         sensor_echo_topics = rospy.get_param('~sensor_echo_topics', "True")
         sensor_echo_frames = rospy.get_param('~sensor_echo_frames', "True")
@@ -693,14 +612,9 @@
         sensor_camera_info_topics = rospy.get_param('~sensor_camera_info_topics', "True")
         sensor_stereo_enable = rospy.get_param('~sensor_stereo_enable', "True")
 
-        object_poses_all = rospy.get_param('~object_poses_all', "True")
-        object_poses_all_coordinates_local = rospy.get_param('~object_poses_all_coordinates_local', "True")
-        object_poses_all_topic = rospy.get_param('~object_poses_all_topic', "True")
-
-        object_poses_individual_names = rospy.get_param('~object_poses_individual_names', "True")
-        object_poses_individual_coordinates_local = rospy.get_param('~object_poses_individual_coordinates_local',
-                                                                    "True")
-        object_poses_individual_topics = rospy.get_param('~object_poses_individual_topics', "True")
+        object_names = rospy.get_param('~object_names', "True")
+        objects_coordinates_local = rospy.get_param('~objects_coordinates_local', "True")
+        object_topics = rospy.get_param('~object_topics', "True")
 
         print("Connecting to AirSim...")
         if toggle_drone:
@@ -854,7 +768,7 @@
             static_transform.transform.translation.x = 0
             static_transform.transform.translation.y = 0
             static_transform.transform.translation.z = 0
-            q_rot = tf.transformations.quaternion_from_euler(-math.pi / 2, 0, -math.pi / 2)
+            q_rot = quaternion_from_euler(-math.pi/2, 0,-math.pi/2)
             static_transform.transform.rotation.x = q_rot[0]
             static_transform.transform.rotation.y = q_rot[1]
             static_transform.transform.rotation.z = q_rot[2]
@@ -868,10 +782,8 @@
                 left_position = [pose.position.x_val, -pose.position.y_val, -pose.position.z_val]
             elif sensor_stereo_enable == 1 and sensor_index == 1:
                 right_position = [pose.position.x_val, -pose.position.y_val, -pose.position.z_val]
-        if left_position is not None and right_position is not None:
-            baseline = math.sqrt(
-                (left_position[0] - right_position[0]) ** 2 + (left_position[1] - right_position[1]) ** 2 + (
-                            left_position[2] - right_position[2]) ** 2)
+        if left_position != None and right_position != None:
+            baseline = math.sqrt((left_position[0] - right_position[0]) ** 2 + (left_position[1] - right_position[1]) ** 2 + (left_position[2] - right_position[2]) ** 2)
         else:
             baseline = 0
 
@@ -885,13 +797,8 @@
                                          sensor_camera_scene_quality, sensor_camera_toggle_segmentation,
                                          sensor_camera_toggle_depth, sensor_camera_scene_topics,
                                          sensor_camera_segmentation_topics, sensor_camera_depth_topics,
-                                         sensor_camera_frames, sensor_camera_optical_frames,
-                                         sensor_camera_toggle_camera_info, sensor_camera_info_topics,
-                                         sensor_stereo_enable, baseline,
-                                         object_poses_all, object_poses_all_coordinates_local, object_poses_all_topic,
-                                         object_poses_individual_names, object_poses_individual_coordinates_local,
-                                         object_poses_individual_topics, route_rosbag,
-                                         merged_rosbag)
+                                         sensor_camera_frames, sensor_camera_optical_frames, sensor_camera_toggle_camera_info, sensor_camera_info_topics, sensor_stereo_enable, baseline,
+                                         object_names, objects_coordinates_local,object_topics, route_rosbag, merged_rosbag)
 
     except rospy.ROSInterruptException:
         pass