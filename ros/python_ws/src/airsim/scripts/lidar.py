--- conflicted
+++ resolved
@@ -54,11 +54,7 @@
                 groundtruth.header.stamp = timeStamp
 
                 pcloud.header.frame_id = frameID
-<<<<<<< HEAD
-                pcloud.header.stamp = rospy.Time.now()
-=======
                 pcloud.header.stamp = timeStamp
->>>>>>> 979321bd
 
                 pcloud = pc2.create_cloud_xyz32(pcloud.header, cloud)
                 
