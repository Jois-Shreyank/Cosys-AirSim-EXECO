--- conflicted
+++ resolved
@@ -84,7 +84,6 @@
     //what is the +/-window we should check on obstacle map?
     //for example 2 means check from ticks -2 to 2
     int obs_window = 0;
-<<<<<<< HEAD
     VehicleParams()
       : vel_to_breaking_dist(0.5f),
         min_vel_to_breaking_dist(1),
@@ -93,9 +92,6 @@
         obs_clearance(2),
         obs_window(0) {}
 };    
-=======
-};
->>>>>>> fae14cc4
 
 struct RCData {
     double timestamp;
@@ -139,4 +135,4 @@
 
 }
 } //namespace
-#endif
+#endif