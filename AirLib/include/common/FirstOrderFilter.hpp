--- conflicted
+++ resolved
@@ -1,157 +1,91 @@
-// Copyright (c) Microsoft Corporation. All rights reserved.
-// Licensed under the MIT License.
-
-#ifndef airsimcore_firstorderfilter_hpp
-#define airsimcore_firstorderfilter_hpp
-
-#include <cmath>
-#include "UpdatableObject.hpp"
-#include "Common.hpp"
-
-namespace msr
-{
-namespace airlib
-{
-
-    template <typename T>
-    class FirstOrderFilter : public UpdatableObject
-    {
-        /*
-    This class can be used to apply a first order filter on a signal.
-    It allows different acceleration and deceleration time constants.
-
-    Short review of discrete time implementation of first order system:
-    Laplace:
-    X(s)/U(s) = 1/(tau*s + 1)
-    continuous time system:
-    dx(t) = (-1/tau)*x(t) + (1/tau)*u(t)
-    discretized system (ZoH):
-    x(k+1) = exp(samplingTime*(-1/tau))*x(k) + (1 - exp(samplingTime*(-1/tau))) * u(k)
-    */
-<<<<<<< HEAD
-public:
-    FirstOrderFilter()
-    {
-        //allow default constructor with later call for initialize
-    }
-    FirstOrderFilter(float timeConstant, T initial_input, T initial_output)
-    {
-        initialize(timeConstant, initial_input, initial_output);
-    }
-    void initialize(float timeConstant, T initial_input, T initial_output)
-    {
-        timeConstant_ = timeConstant;
-        initial_input_ = initial_input;
-        initial_output_ = initial_output;
-    }
-
-    //*** Start: UpdatableState implementation ***//
-    virtual void reset() override
-    {
-        UpdatableObject::reset();
-
-        last_time_ = clock()->nowNanos();
-        input_ = initial_input_;
-        output_ = initial_output_;
-    }
-
-    virtual void update(float delta = 0) override
-    {
-        UpdatableObject::update(delta);
-
-        TTimeDelta dt = clock()->updateSince(last_time_);
-
-        //lower the weight for previous value if its been long time
-        //TODO: minimize use of exp
-        double alpha = exp(-dt / timeConstant_);
-        // x(k+1) = Ad*x(k) + Bd*u(k)
-        output_ = static_cast<real_T>(output_ * alpha + input_ * (1 - alpha));
-    }
-    //*** End: UpdatableState implementation ***//
-
-
-    void setInput(T input)
-    {
-        input_ = input;
-    }
-    T getInput() const
-    {
-        return input_;
-    }
-
-    T getOutput() const
-    {
-        return output_;
-    }
-
-private:
-    float timeConstant_;
-    T output_, input_;
-    T initial_output_, initial_input_;
-    TTimePoint last_time_;
-};
-
-}} //namespace
-=======
-    public:
-        FirstOrderFilter()
-        {
-            //allow default constructor with later call for initialize
-        }
-        FirstOrderFilter(float timeConstant, T initial_input, T initial_output)
-        {
-            initialize(timeConstant, initial_input, initial_output);
-        }
-        void initialize(float timeConstant, T initial_input, T initial_output)
-        {
-            timeConstant_ = timeConstant;
-            initial_input_ = initial_input;
-            initial_output_ = initial_output;
-        }
-
-        //*** Start: UpdatableState implementation ***//
-        virtual void resetImplementation() override
-        {
-            last_time_ = clock()->nowNanos();
-            input_ = initial_input_;
-            output_ = initial_output_;
-        }
-
-        virtual void update() override
-        {
-            UpdatableObject::update();
-
-            TTimeDelta dt = clock()->updateSince(last_time_);
-
-            //lower the weight for previous value if its been long time
-            //TODO: minimize use of exp
-            double alpha = exp(-dt / timeConstant_);
-            // x(k+1) = Ad*x(k) + Bd*u(k)
-            output_ = static_cast<real_T>(output_ * alpha + input_ * (1 - alpha));
-        }
-        //*** End: UpdatableState implementation ***//
-
-        void setInput(T input)
-        {
-            input_ = input;
-        }
-        T getInput() const
-        {
-            return input_;
-        }
-
-        T getOutput() const
-        {
-            return output_;
-        }
-
-    private:
-        float timeConstant_;
-        T output_, input_;
-        T initial_output_, initial_input_;
-        TTimePoint last_time_;
-    };
-}
-} //namespace
->>>>>>> 9c84fc13
-#endif
+// Copyright (c) Microsoft Corporation. All rights reserved.
+// Licensed under the MIT License.
+
+#ifndef airsimcore_firstorderfilter_hpp
+#define airsimcore_firstorderfilter_hpp
+
+#include <cmath>
+#include "UpdatableObject.hpp"
+#include "Common.hpp"
+
+namespace msr
+{
+namespace airlib
+{
+
+    template <typename T>
+    class FirstOrderFilter : public UpdatableObject
+    {
+        /*
+    This class can be used to apply a first order filter on a signal.
+    It allows different acceleration and deceleration time constants.
+
+    Short review of discrete time implementation of first order system:
+    Laplace:
+    X(s)/U(s) = 1/(tau*s + 1)
+    continuous time system:
+    dx(t) = (-1/tau)*x(t) + (1/tau)*u(t)
+    discretized system (ZoH):
+    x(k+1) = exp(samplingTime*(-1/tau))*x(k) + (1 - exp(samplingTime*(-1/tau))) * u(k)
+    */
+    public:
+        FirstOrderFilter()
+        {
+            //allow default constructor with later call for initialize
+        }
+        FirstOrderFilter(float timeConstant, T initial_input, T initial_output)
+        {
+            initialize(timeConstant, initial_input, initial_output);
+        }
+        void initialize(float timeConstant, T initial_input, T initial_output)
+        {
+            timeConstant_ = timeConstant;
+            initial_input_ = initial_input;
+            initial_output_ = initial_output;
+        }
+
+        //*** Start: UpdatableState implementation ***//
+        virtual void resetImplementation() override
+        {
+            last_time_ = clock()->nowNanos();
+            input_ = initial_input_;
+            output_ = initial_output_;
+        }
+
+        virtual void update(float delta = 0) override
+        {
+            UpdatableObject::update(delta);
+
+            TTimeDelta dt = clock()->updateSince(last_time_);
+
+            //lower the weight for previous value if its been long time
+            //TODO: minimize use of exp
+            double alpha = exp(-dt / timeConstant_);
+            // x(k+1) = Ad*x(k) + Bd*u(k)
+            output_ = static_cast<real_T>(output_ * alpha + input_ * (1 - alpha));
+        }
+        //*** End: UpdatableState implementation ***//
+
+        void setInput(T input)
+        {
+            input_ = input;
+        }
+        T getInput() const
+        {
+            return input_;
+        }
+
+        T getOutput() const
+        {
+            return output_;
+        }
+
+    private:
+        float timeConstant_;
+        T output_, input_;
+        T initial_output_, initial_input_;
+        TTimePoint last_time_;
+    };
+}
+} //namespace
+#endif