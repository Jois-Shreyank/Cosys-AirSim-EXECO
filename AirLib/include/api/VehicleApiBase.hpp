--- conflicted
+++ resolved
@@ -26,15 +26,7 @@
 #include <exception>
 #include <string>
 
-<<<<<<< HEAD
-
 namespace msr { namespace airlib {
-=======
-namespace msr
-{
-namespace airlib
-{
->>>>>>> 9c84fc13
 
     /*
 Vehicle controller allows to obtain state from vehicle and send control commands to the vehicle.
@@ -43,32 +35,7 @@
 The base class defines usually available methods that all vehicle controllers may implement.
 Some methods may not be applicable to specific vehicle in which case an exception may be raised or call may be ignored.
 */
-<<<<<<< HEAD
-class VehicleApiBase : public UpdatableObject {
-public:
-    virtual void enableApiControl(bool is_enabled) = 0;
-    virtual bool isApiControlEnabled() const = 0;
-    virtual bool armDisarm(bool arm) = 0;
-    virtual GeoPoint getHomeGeoPoint() const = 0;
-
-    //default implementation so derived class doesn't have to call on UpdatableObject
-    virtual void reset() override
-    {
-        UpdatableObject::reset();
-    }
-    virtual void update(float delta = 0) override
-    {
-		UpdatableObject::update(delta);
-    }
-
-    virtual void cancelLastTask()
-    {
-        //if derived class supports async task then override this method
-    }
-    virtual bool isReady(std::string& message) const
-=======
     class VehicleApiBase : public UpdatableObject
->>>>>>> 9c84fc13
     {
     public:
         virtual void enableApiControl(bool is_enabled) = 0;
@@ -76,9 +43,9 @@
         virtual bool armDisarm(bool arm) = 0;
         virtual GeoPoint getHomeGeoPoint() const = 0;
 
-        virtual void update() override
-        {
-            UpdatableObject::update();
+        virtual void update(float delta = 0) override
+        {
+            UpdatableObject::update(delta);
         }
 
         virtual void cancelLastTask()
@@ -135,278 +102,12 @@
             return invalid_rc_data;
         }
 
-<<<<<<< HEAD
-	virtual GPULidarData getGPULidarData(const std::string& lidar_name) const
-	{
-		const GPULidarBase* lidar = nullptr;
-
-		// Find GPU lidar with the given name (for empty input name, return the first one found)
-		// Not efficient but should suffice given small number of lidars
-		uint count_lidars = getSensors().size(SensorBase::SensorType::GPULidar);
-		for (uint i = 0; i < count_lidars; i++)
-		{
-			const GPULidarBase* current_lidar = static_cast<const GPULidarBase*>(getSensors().getByType(SensorBase::SensorType::GPULidar, i));
-			if (current_lidar != nullptr && (current_lidar->getName() == lidar_name || lidar_name == ""))
-			{
-				lidar = current_lidar;
-				break;
-			}
-		}
-		if (lidar == nullptr)
-			throw VehicleControllerException(Utils::stringf("No GPU lidar with name %s exist on vehicle", lidar_name.c_str()));
-
-		return lidar->getOutput();
-	}
-
-	// Echo APIs
-	virtual EchoData getEchoData(const std::string& echo_name) const
-	{
-		const EchoBase* echo = nullptr;
-
-		// Find echo with the given name (for empty input name, return the first one found)
-		// Not efficient but should suffice given small number of echos
-		uint count_echos = getSensors().size(SensorBase::SensorType::Echo);
-		for (uint i = 0; i < count_echos; i++)
-		{
-			const EchoBase* current_echo = static_cast<const EchoBase*>(getSensors().getByType(SensorBase::SensorType::Echo, i));
-			if (current_echo != nullptr && (current_echo->getName() == echo_name || echo_name == ""))
-			{
-				echo = current_echo;
-				break;
-			}
-		}
-		if (echo == nullptr)
-			throw VehicleControllerException(Utils::stringf("No echo with name %s exist on vehicle", echo_name.c_str()));
-
-		return echo->getOutput();
-	}
-
-	virtual void setEchoData(const std::string& echo_name, const EchoData& input) const
-	{
-		const EchoBase* echo = nullptr;
-
-		// Find echo with the given name (for empty input name, return the first one found)
-		// Not efficient but should suffice given small number of echos
-		uint count_echos = getSensors().size(SensorBase::SensorType::Echo);
-		for (uint i = 0; i < count_echos; i++)
-		{
-			const EchoBase* current_echo = static_cast<const EchoBase*>(getSensors().getByType(SensorBase::SensorType::Echo, i));
-			if (current_echo != nullptr && (current_echo->getName() == echo_name || echo_name == ""))
-			{
-				echo = current_echo;
-				break;
-			}
-		}
-		if (echo == nullptr)
-			throw VehicleControllerException(Utils::stringf("No echo with name %s exist on vehicle", echo_name.c_str()));
-
-		echo->setInput(input);
-	}
-
-    // Echo APIs
-    virtual SensorTemplateData getSensorTemplateData(const std::string& sensor_name) const
-    {
-        const SensorTemplateBase* sensor = nullptr;
-
-        // Find echo with the given name (for empty input name, return the first one found)
-        // Not efficient but should suffice given small number of echos
-        uint template_sensor_count = getSensors().size(SensorBase::SensorType::SensorTemplate);
-        for (uint i = 0; i < template_sensor_count; i++)
-        {
-            const SensorTemplateBase* current_sensor = static_cast<const SensorTemplateBase*>(getSensors().getByType(SensorBase::SensorType::SensorTemplate, i));
-            if (current_sensor != nullptr && (current_sensor->getName() == sensor_name || sensor_name == ""))
-            {
-                sensor = current_sensor;
-                break;
-            }
-        }
-        if (sensor == nullptr)
-            throw VehicleControllerException(Utils::stringf("No echo with name %s exist on vehicle", sensor_name.c_str()));
-
-        return sensor->getOutput();
-    }
-
-    virtual void setSensorTemplateData(const std::string& sensor_name, const SensorTemplateData& input) const
-    {
-        const SensorTemplateBase* sensor = nullptr;
-
-        // Find echo with the given name (for empty input name, return the first one found)
-        // Not efficient but should suffice given small number of echos
-        uint count_echos = getSensors().size(SensorBase::SensorType::SensorTemplate);
-        for (uint i = 0; i < count_echos; i++)
-        {
-            const SensorTemplateBase* current_sensor = static_cast<const SensorTemplateBase*>(getSensors().getByType(SensorBase::SensorType::SensorTemplate, i));
-            if (current_sensor != nullptr && (current_sensor->getName() == sensor_name || sensor_name == ""))
-            {
-                sensor = current_sensor;
-                break;
-            }
-        }
-        if (sensor == nullptr)
-            throw VehicleControllerException(Utils::stringf("No echo with name %s exist on vehicle", sensor_name.c_str()));
-
-        sensor->setInput(input);
-    }
-
-    virtual MarLocUwbSensorData getUWBSensorData(const std::string& sensor_name) const
-    {
-        const MarLocUwbBase* sensor = nullptr;
-
-        // Find uwb with the given name (for empty input name, return the first one found)
-        // Not efficient but should suffice given small number of uwbs
-        uint uwb_sensor_count = getSensors().size(SensorBase::SensorType::MarlocUwb);
-        for (uint i = 0; i < uwb_sensor_count; i++)
-        {
-            const MarLocUwbBase* current_sensor = static_cast<const MarLocUwbBase*>(getSensors().getByType(SensorBase::SensorType::MarlocUwb, i));
-            if (current_sensor != nullptr && (current_sensor->getName() == sensor_name || sensor_name == ""))
-            {
-                sensor = current_sensor;
-                break;
-            }
-        }
-        if (sensor == nullptr)
-            throw VehicleControllerException(Utils::stringf("No uwb sensor with name %s exist on vehicle", sensor_name.c_str()));
-        return sensor->getOutput();
-    }
-
-    virtual MarLocUwbReturnMessage getUWBData(const std::string& sensor_name) const
-    {
-        MarLocUwbReturnMessage toReturn;                      // The entire DB (ranges and rangeArrays)
-        vector<MarLocUwbRangeArray> uwbRangesArray;            // A list of the range arrays
-        vector<std::string> processedRangeArrays;              // A list of all RangeArray PK's we already have
-                                                               // The PK of a range array is the tag/beacon ID
-        vector<MarLocUwbRange> uwbRanges;                      // A list of the ranges
-        //vector<int> processedAnchorIDs;                        // A list of all anchors PK's already processed
-
-        const MarLocUwbBase* sensor = nullptr;
-
-        uint uwb_sensor_count = getSensors().size(SensorBase::SensorType::MarlocUwb);
-        int RangeNumber = 0;
-
-        // Find uwb with the given name (for empty input name, return the first one found)
-        // Not efficient but should suffice given small number of uwbs
-
-        for (uint i = 0; i < uwb_sensor_count; i++)
-        {
-            const MarLocUwbBase* current_sensor = static_cast<const MarLocUwbBase*>(getSensors().getByType(SensorBase::SensorType::MarlocUwb, i));
-            if (current_sensor != nullptr && (current_sensor->getName() == sensor_name || sensor_name == ""))
-            {
-                sensor = current_sensor;
-                MarLocUwbSensorData output = sensor->getOutput(); // Get sensor output
-                vector<int> ranges;
-
-                toReturn.mura_tagId.push_back(std::to_string(sensor->getID()));
-                toReturn.mura_tagPosX.push_back(output.pose.position[0]);
-                toReturn.mura_tagPosY.push_back(output.pose.position[1]);
-                toReturn.mura_tagPosZ.push_back(output.pose.position[2]);
-
-                // Create a new range for all beacon/tag hits in the current sensor/anchor outputs
-                for (int itId = 0; itId < output.beaconsActiveID.size(); itId++) {
-                    ranges.push_back(RangeNumber++);
-                    toReturn.mur_time_stamp.push_back(output.time_stamp);
-                    toReturn.mur_anchorId.push_back(output.beaconsActiveID[itId]);
-                    toReturn.mur_rssi.push_back(output.beaconsActiveRssi[itId]);
-                    toReturn.mur_anchorPosX.push_back(output.beaconsActivePosX[itId]/100);
-                    toReturn.mur_anchorPosY.push_back(output.beaconsActivePosY[itId]/100);
-                    toReturn.mur_anchorPosZ.push_back(output.beaconsActivePosZ[itId]/-100);
-                    toReturn.mur_valid_range.push_back(true);
-                    toReturn.mur_distance.push_back(output.beaconsActiveDistance[itId]);
-                }
-                toReturn.mura_ranges.push_back(ranges);
-            }
-        }
-        if (sensor == nullptr)
-            throw VehicleControllerException(Utils::stringf("No uwb sensor with name %s exist on vehicle", sensor_name.c_str()));
-
-        return toReturn;
-    }
-
-    //WIFI API
-    virtual WifiSensorData getWifiSensorData(const std::string& sensor_name) const
-    {
-        const WifiBase* sensor = nullptr;
-
-        // Find wifi with the given name (for empty input name, return the first one found)
-        // Not efficient but should suffice given small number of wifis
-        uint wifi_sensor_count = getSensors().size(SensorBase::SensorType::Wifi);
-        for (uint i = 0; i < wifi_sensor_count; i++)
-        {
-            const WifiBase* current_sensor = static_cast<const WifiBase*>(getSensors().getByType(SensorBase::SensorType::Wifi, i));
-            if (current_sensor != nullptr && (current_sensor->getName() == sensor_name || sensor_name == ""))
-            {
-                sensor = current_sensor;
-                break;
-            }
-        }
-        if (sensor == nullptr)
-            throw VehicleControllerException(Utils::stringf("No wifi sensor with name %s exist on vehicle", sensor_name.c_str()));
-
-        return sensor->getOutput();
-    }
-
-    virtual WifiReturnMessage getWifiData(const std::string& sensor_name) const
-    {
-        WifiReturnMessage toReturn;                           // The entire DB (ranges and rangeArrays)
-        vector<WifiRangeArray> wifiRangesArray;                // A list of the range arrays
-        vector<std::string> processedRangeArrays;              // A list of all RangeArray PK's we already have
-                                                               // The PK of a range array is the tag/beacon ID
-        vector<WifiRange> wifiRanges;                          // A list of the ranges
-        const WifiBase* sensor = nullptr;
-
-        uint wifi_sensor_count = getSensors().size(SensorBase::SensorType::Wifi);
-
-        int RangeNumber = 0;
-
-        // Find wifi sensor with the given name (for empty input name, return the first one found)
-        // Not efficient but should suffice given small number of sensors
-
-        for (uint i = 0; i < wifi_sensor_count; i++)
-        {
-            const WifiBase* current_sensor = static_cast<const WifiBase*>(getSensors().getByType(SensorBase::SensorType::Wifi, i));
-            if (current_sensor != nullptr && (current_sensor->getName() == sensor_name || sensor_name == ""))
-            {
-                sensor = current_sensor;
-                WifiSensorData output = sensor->getOutput(); // Get sensor output
-                vector<int> ranges;
-
-                toReturn.wra_tagId.push_back(std::to_string(sensor->getID()));
-                toReturn.wra_tagPosX.push_back(output.pose.position[0]);
-                toReturn.wra_tagPosY.push_back(output.pose.position[1]);
-                toReturn.wra_tagPosZ.push_back(output.pose.position[2]);
-
-                // Create a new range for all beacon/tag hits in the current sensor/anchor outputs
-                for (int itId = 0; itId < output.beaconsActiveID.size(); itId++) {
-                    ranges.push_back(RangeNumber++);
-                    toReturn.wr_time_stamp.push_back(output.time_stamp);
-                    toReturn.wr_anchorId.push_back(output.beaconsActiveID[itId]);
-                    toReturn.wr_rssi.push_back(output.beaconsActiveRssi[itId]);
-                    toReturn.wr_anchorPosX.push_back(output.beaconsActivePosX[itId] / 100);
-                    toReturn.wr_anchorPosY.push_back(output.beaconsActivePosY[itId] / 100);
-                    toReturn.wr_anchorPosZ.push_back(output.beaconsActivePosZ[itId] / -100);
-                    toReturn.wr_valid_range.push_back(true);
-                    toReturn.wr_distance.push_back(output.beaconsActiveDistance[itId]);
-                }
-                toReturn.wra_ranges.push_back(ranges);
-            }
-        }
-        if (sensor == nullptr)
-            throw VehicleControllerException(Utils::stringf("No wifi sensor with name %s exist on vehicle", sensor_name.c_str()));
-
-        return toReturn;
-    }
-
-    // IMU API
-    virtual ImuBase::Output getImuData(const std::string& imu_name) const
-    {
-        const ImuBase* imu = nullptr;
-=======
         //set external RC data to vehicle (if unsupported then returns false)
         virtual bool setRCData(const RCData& rc_data)
         {
             unused(rc_data);
             return false;
         }
->>>>>>> 9c84fc13
 
         // Sensors APIs
         virtual const SensorCollection& getSensors() const
@@ -422,6 +123,265 @@
                 throw VehicleControllerException(Utils::stringf("No lidar with name %s exist on vehicle", lidar_name.c_str()));
 
             return lidar->getOutput();
+        }
+
+      	virtual GPULidarData getGPULidarData(const std::string& lidar_name) const
+        {
+            const GPULidarBase* lidar = nullptr;
+
+            // Find GPU lidar with the given name (for empty input name, return the first one found)
+            // Not efficient but should suffice given small number of lidars
+            uint count_lidars = getSensors().size(SensorBase::SensorType::GPULidar);
+            for (uint i = 0; i < count_lidars; i++)
+            {
+                const GPULidarBase* current_lidar = static_cast<const GPULidarBase*>(getSensors().getByType(SensorBase::SensorType::GPULidar, i));
+                if (current_lidar != nullptr && (current_lidar->getName() == lidar_name || lidar_name == ""))
+                {
+                    lidar = current_lidar;
+                    break;
+                }
+            }
+            if (lidar == nullptr)
+                throw VehicleControllerException(Utils::stringf("No GPU lidar with name %s exist on vehicle", lidar_name.c_str()));
+
+            return lidar->getOutput();
+        }
+
+        // Echo APIs
+        virtual EchoData getEchoData(const std::string& echo_name) const
+        {
+            const EchoBase* echo = nullptr;
+
+            // Find echo with the given name (for empty input name, return the first one found)
+            // Not efficient but should suffice given small number of echos
+            uint count_echos = getSensors().size(SensorBase::SensorType::Echo);
+            for (uint i = 0; i < count_echos; i++)
+            {
+                const EchoBase* current_echo = static_cast<const EchoBase*>(getSensors().getByType(SensorBase::SensorType::Echo, i));
+                if (current_echo != nullptr && (current_echo->getName() == echo_name || echo_name == ""))
+                {
+                    echo = current_echo;
+                    break;
+                }
+            }
+            if (echo == nullptr)
+                throw VehicleControllerException(Utils::stringf("No echo with name %s exist on vehicle", echo_name.c_str()));
+
+            return echo->getOutput();
+        }
+
+        virtual void setEchoData(const std::string& echo_name, const EchoData& input) const
+        {
+            const EchoBase* echo = nullptr;
+
+            // Find echo with the given name (for empty input name, return the first one found)
+            // Not efficient but should suffice given small number of echos
+            uint count_echos = getSensors().size(SensorBase::SensorType::Echo);
+            for (uint i = 0; i < count_echos; i++)
+            {
+                const EchoBase* current_echo = static_cast<const EchoBase*>(getSensors().getByType(SensorBase::SensorType::Echo, i));
+                if (current_echo != nullptr && (current_echo->getName() == echo_name || echo_name == ""))
+                {
+                    echo = current_echo;
+                    break;
+                }
+            }
+            if (echo == nullptr)
+                throw VehicleControllerException(Utils::stringf("No echo with name %s exist on vehicle", echo_name.c_str()));
+
+            echo->setInput(input);
+        }
+
+        // Echo APIs
+        virtual SensorTemplateData getSensorTemplateData(const std::string& sensor_name) const
+        {
+            const SensorTemplateBase* sensor = nullptr;
+
+            // Find echo with the given name (for empty input name, return the first one found)
+            // Not efficient but should suffice given small number of echos
+            uint template_sensor_count = getSensors().size(SensorBase::SensorType::SensorTemplate);
+            for (uint i = 0; i < template_sensor_count; i++)
+            {
+                const SensorTemplateBase* current_sensor = static_cast<const SensorTemplateBase*>(getSensors().getByType(SensorBase::SensorType::SensorTemplate, i));
+                if (current_sensor != nullptr && (current_sensor->getName() == sensor_name || sensor_name == ""))
+                {
+                    sensor = current_sensor;
+                    break;
+                }
+            }
+            if (sensor == nullptr)
+                throw VehicleControllerException(Utils::stringf("No echo with name %s exist on vehicle", sensor_name.c_str()));
+
+            return sensor->getOutput();
+        }
+
+        virtual void setSensorTemplateData(const std::string& sensor_name, const SensorTemplateData& input) const
+        {
+            const SensorTemplateBase* sensor = nullptr;
+
+            // Find echo with the given name (for empty input name, return the first one found)
+            // Not efficient but should suffice given small number of echos
+            uint count_echos = getSensors().size(SensorBase::SensorType::SensorTemplate);
+            for (uint i = 0; i < count_echos; i++)
+            {
+                const SensorTemplateBase* current_sensor = static_cast<const SensorTemplateBase*>(getSensors().getByType(SensorBase::SensorType::SensorTemplate, i));
+                if (current_sensor != nullptr && (current_sensor->getName() == sensor_name || sensor_name == ""))
+                {
+                    sensor = current_sensor;
+                    break;
+                }
+            }
+            if (sensor == nullptr)
+                throw VehicleControllerException(Utils::stringf("No echo with name %s exist on vehicle", sensor_name.c_str()));
+
+            sensor->setInput(input);
+        }
+
+        virtual MarLocUwbSensorData getUWBSensorData(const std::string& sensor_name) const
+        {
+            const MarLocUwbBase* sensor = nullptr;
+
+            // Find uwb with the given name (for empty input name, return the first one found)
+            // Not efficient but should suffice given small number of uwbs
+            uint uwb_sensor_count = getSensors().size(SensorBase::SensorType::MarlocUwb);
+            for (uint i = 0; i < uwb_sensor_count; i++)
+            {
+                const MarLocUwbBase* current_sensor = static_cast<const MarLocUwbBase*>(getSensors().getByType(SensorBase::SensorType::MarlocUwb, i));
+                if (current_sensor != nullptr && (current_sensor->getName() == sensor_name || sensor_name == ""))
+                {
+                    sensor = current_sensor;
+                    break;
+                }
+            }
+            if (sensor == nullptr)
+                throw VehicleControllerException(Utils::stringf("No uwb sensor with name %s exist on vehicle", sensor_name.c_str()));
+            return sensor->getOutput();
+        }
+
+        virtual MarLocUwbReturnMessage getUWBData(const std::string& sensor_name) const
+        {
+            MarLocUwbReturnMessage toReturn;                      // The entire DB (ranges and rangeArrays)
+            vector<MarLocUwbRangeArray> uwbRangesArray;            // A list of the range arrays
+            vector<std::string> processedRangeArrays;              // A list of all RangeArray PK's we already have
+                                                                   // The PK of a range array is the tag/beacon ID
+            vector<MarLocUwbRange> uwbRanges;                      // A list of the ranges
+            //vector<int> processedAnchorIDs;                        // A list of all anchors PK's already processed
+
+            const MarLocUwbBase* sensor = nullptr;
+
+            uint uwb_sensor_count = getSensors().size(SensorBase::SensorType::MarlocUwb);
+            int RangeNumber = 0;
+
+            // Find uwb with the given name (for empty input name, return the first one found)
+            // Not efficient but should suffice given small number of uwbs
+
+            for (uint i = 0; i < uwb_sensor_count; i++)
+            {
+                const MarLocUwbBase* current_sensor = static_cast<const MarLocUwbBase*>(getSensors().getByType(SensorBase::SensorType::MarlocUwb, i));
+                if (current_sensor != nullptr && (current_sensor->getName() == sensor_name || sensor_name == ""))
+                {
+                    sensor = current_sensor;
+                    MarLocUwbSensorData output = sensor->getOutput(); // Get sensor output
+                    vector<int> ranges;
+
+                    toReturn.mura_tagId.push_back(std::to_string(sensor->getID()));
+                    toReturn.mura_tagPosX.push_back(output.pose.position[0]);
+                    toReturn.mura_tagPosY.push_back(output.pose.position[1]);
+                    toReturn.mura_tagPosZ.push_back(output.pose.position[2]);
+
+                    // Create a new range for all beacon/tag hits in the current sensor/anchor outputs
+                    for (int itId = 0; itId < output.beaconsActiveID.size(); itId++) {
+                        ranges.push_back(RangeNumber++);
+                        toReturn.mur_time_stamp.push_back(output.time_stamp);
+                        toReturn.mur_anchorId.push_back(output.beaconsActiveID[itId]);
+                        toReturn.mur_rssi.push_back(output.beaconsActiveRssi[itId]);
+                        toReturn.mur_anchorPosX.push_back(output.beaconsActivePosX[itId]/100);
+                        toReturn.mur_anchorPosY.push_back(output.beaconsActivePosY[itId]/100);
+                        toReturn.mur_anchorPosZ.push_back(output.beaconsActivePosZ[itId]/-100);
+                        toReturn.mur_valid_range.push_back(true);
+                        toReturn.mur_distance.push_back(output.beaconsActiveDistance[itId]);
+                    }
+                    toReturn.mura_ranges.push_back(ranges);
+                }
+            }
+            if (sensor == nullptr)
+                throw VehicleControllerException(Utils::stringf("No uwb sensor with name %s exist on vehicle", sensor_name.c_str()));
+
+            return toReturn;
+        }
+
+        //WIFI API
+        virtual WifiSensorData getWifiSensorData(const std::string& sensor_name) const
+        {
+            const WifiBase* sensor = nullptr;
+
+            // Find wifi with the given name (for empty input name, return the first one found)
+            // Not efficient but should suffice given small number of wifis
+            uint wifi_sensor_count = getSensors().size(SensorBase::SensorType::Wifi);
+            for (uint i = 0; i < wifi_sensor_count; i++)
+            {
+                const WifiBase* current_sensor = static_cast<const WifiBase*>(getSensors().getByType(SensorBase::SensorType::Wifi, i));
+                if (current_sensor != nullptr && (current_sensor->getName() == sensor_name || sensor_name == ""))
+                {
+                    sensor = current_sensor;
+                    break;
+                }
+            }
+            if (sensor == nullptr)
+                throw VehicleControllerException(Utils::stringf("No wifi sensor with name %s exist on vehicle", sensor_name.c_str()));
+
+            return sensor->getOutput();
+        }
+
+        virtual WifiReturnMessage getWifiData(const std::string& sensor_name) const
+        {
+            WifiReturnMessage toReturn;                           // The entire DB (ranges and rangeArrays)
+            vector<WifiRangeArray> wifiRangesArray;                // A list of the range arrays
+            vector<std::string> processedRangeArrays;              // A list of all RangeArray PK's we already have
+                                                                   // The PK of a range array is the tag/beacon ID
+            vector<WifiRange> wifiRanges;                          // A list of the ranges
+            const WifiBase* sensor = nullptr;
+
+            uint wifi_sensor_count = getSensors().size(SensorBase::SensorType::Wifi);
+
+            int RangeNumber = 0;
+
+            // Find wifi sensor with the given name (for empty input name, return the first one found)
+            // Not efficient but should suffice given small number of sensors
+
+            for (uint i = 0; i < wifi_sensor_count; i++)
+            {
+                const WifiBase* current_sensor = static_cast<const WifiBase*>(getSensors().getByType(SensorBase::SensorType::Wifi, i));
+                if (current_sensor != nullptr && (current_sensor->getName() == sensor_name || sensor_name == ""))
+                {
+                    sensor = current_sensor;
+                    WifiSensorData output = sensor->getOutput(); // Get sensor output
+                    vector<int> ranges;
+
+                    toReturn.wra_tagId.push_back(std::to_string(sensor->getID()));
+                    toReturn.wra_tagPosX.push_back(output.pose.position[0]);
+                    toReturn.wra_tagPosY.push_back(output.pose.position[1]);
+                    toReturn.wra_tagPosZ.push_back(output.pose.position[2]);
+
+                    // Create a new range for all beacon/tag hits in the current sensor/anchor outputs
+                    for (int itId = 0; itId < output.beaconsActiveID.size(); itId++) {
+                        ranges.push_back(RangeNumber++);
+                        toReturn.wr_time_stamp.push_back(output.time_stamp);
+                        toReturn.wr_anchorId.push_back(output.beaconsActiveID[itId]);
+                        toReturn.wr_rssi.push_back(output.beaconsActiveRssi[itId]);
+                        toReturn.wr_anchorPosX.push_back(output.beaconsActivePosX[itId] / 100);
+                        toReturn.wr_anchorPosY.push_back(output.beaconsActivePosY[itId] / 100);
+                        toReturn.wr_anchorPosZ.push_back(output.beaconsActivePosZ[itId] / -100);
+                        toReturn.wr_valid_range.push_back(true);
+                        toReturn.wr_distance.push_back(output.beaconsActiveDistance[itId]);
+                    }
+                    toReturn.wra_ranges.push_back(ranges);
+                }
+            }
+            if (sensor == nullptr)
+                throw VehicleControllerException(Utils::stringf("No wifi sensor with name %s exist on vehicle", sensor_name.c_str()));
+
+            return toReturn;
         }
 
         // IMU API
