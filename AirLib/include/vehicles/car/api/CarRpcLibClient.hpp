--- conflicted
+++ resolved
@@ -11,22 +11,6 @@
 #include "api/RpcLibClientBase.hpp"
 #include "common/ImageCaptureBase.hpp"
 
-<<<<<<< HEAD
-
-namespace msr { namespace airlib {
-
-class CarRpcLibClient : public RpcLibClientBase {
-public:
-    CarRpcLibClient(const string& ip_address = "localhost", uint16_t port = RpcLibPort, float timeout_sec = 60);
-
-    void setCarControls(const CarApiBase::CarControls& controls, const std::string& vehicle_name = "");
-    CarApiBase::CarState getCarState(const std::string& vehicle_name = "");
-
-    virtual ~CarRpcLibClient();    //required for pimpl
-};
-
-}} //namespace
-=======
 namespace msr
 {
 namespace airlib
@@ -44,5 +28,4 @@
     };
 }
 } //namespace
->>>>>>> 9c84fc13
 #endif