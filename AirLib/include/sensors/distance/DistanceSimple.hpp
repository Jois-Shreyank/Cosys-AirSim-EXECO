--- conflicted
+++ resolved
@@ -46,41 +46,24 @@
             delay_line_.push_back(getOutputInternal());
         }
 
-        virtual void update() override
+        virtual void update(float delta = 0) override
         {
-            DistanceBase::update();
+            DistanceBase::update(delta);
 
-            freq_limiter_.update();
+            freq_limiter_.update(delta);
 
-<<<<<<< HEAD
-    virtual void update(float delta = 0) override
-    {
-        DistanceBase::update(delta);
-
-        freq_limiter_.update(delta);
-=======
             if (freq_limiter_.isWaitComplete()) {
                 delay_line_.push_back(getOutputInternal());
             }
 
-            delay_line_.update();
->>>>>>> 9c84fc13
+            delay_line_.update(delta);
 
             if (freq_limiter_.isWaitComplete())
                 setOutput(delay_line_.getOutput());
         }
         //*** End: UpdatableState implementation ***//
 
-<<<<<<< HEAD
-        delay_line_.update(delta);
-
-        if (freq_limiter_.isWaitComplete())
-            setOutput(delay_line_.getOutput());
-    }
-    //*** End: UpdatableState implementation ***//
-=======
         virtual ~DistanceSimple() = default;
->>>>>>> 9c84fc13
 
         const DistanceSimpleParams& getParams() const
         {
