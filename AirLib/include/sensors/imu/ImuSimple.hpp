<<<<<<< HEAD
// Copyright (c) Microsoft Corporation. All rights reserved.
// Licensed under the MIT License.


#ifndef msr_airlib_SimpleImu_hpp
#define msr_airlib_SimpleImu_hpp

#include "common/Common.hpp"
#include "ImuSimpleParams.hpp"
#include "ImuBase.hpp"

namespace msr { namespace airlib {

class ImuSimple : public ImuBase {
public:
    //constructors
    ImuSimple(const AirSimSettings::ImuSetting& setting = AirSimSettings::ImuSetting())
        : ImuBase(setting.sensor_name)
    {
        // initialize params
        add_noise = params_.initializeFromSettings(setting);

        gyro_bias_stability_norm = params_.gyro.bias_stability / sqrt(params_.gyro.tau);
        accel_bias_stability_norm = params_.accel.bias_stability / sqrt(params_.accel.tau);
    }

    //*** Start: UpdatableState implementation ***//
    virtual void reset() override
    {
        ImuBase::reset();

        last_time_ = clock()->nowNanos();

        state_.gyroscope_bias = params_.gyro.turn_on_bias;
        state_.accelerometer_bias = params_.accel.turn_on_bias;
        gauss_dist.reset();
        updateOutput();
    }

    virtual void update(float delta = 0) override
    {
        ImuBase::update(delta);

        updateOutput();
    }
    //*** End: UpdatableState implementation ***//

    virtual ~ImuSimple() = default;

private: //methods
    void updateOutput()
    {
        Output output;
        const GroundTruth& ground_truth = getGroundTruth();

        output.angular_velocity = ground_truth.kinematics->twist.angular;
        output.linear_acceleration = ground_truth.kinematics->accelerations.linear - ground_truth.environment->getState().gravity;
        output.orientation = ground_truth.kinematics->pose.orientation;

        //acceleration is in world frame so transform to body frame
        output.linear_acceleration = VectorMath::transformToBodyFrame(output.linear_acceleration, 
            ground_truth.kinematics->pose.orientation, true);

        //add noise
        if (add_noise) {
            // TODO: Add noise in orientation?
            addNoise(output.linear_acceleration, output.angular_velocity);
        }
 
        output.time_stamp = clock()->nowNanos();

        setOutput(output);
    }

    void addNoise(Vector3r& linear_acceleration, Vector3r& angular_velocity)
    {
        TTimeDelta dt = clock()->updateSince(last_time_);

        //ref: An introduction to inertial navigation, Oliver J. Woodman, Sec 3.2, pp 10-12
        //https://www.cl.cam.ac.uk/techreports/UCAM-CL-TR-696.pdf

        real_T sqrt_dt = static_cast<real_T>(sqrt(std::max<TTimeDelta>(dt, params_.min_sample_time)));

        // Gyrosocpe
        //convert arw to stddev
        real_T gyro_sigma_arw = params_.gyro.arw / sqrt_dt;
        angular_velocity += gauss_dist.next() * gyro_sigma_arw + state_.gyroscope_bias;
        //update bias random walk
        real_T gyro_sigma_bias = gyro_bias_stability_norm * sqrt_dt;
        state_.gyroscope_bias += gauss_dist.next() * gyro_sigma_bias;

        //accelerometer
        //convert vrw to stddev
        real_T accel_sigma_vrw = params_.accel.vrw / sqrt_dt;
        linear_acceleration += gauss_dist.next() * accel_sigma_vrw + state_.accelerometer_bias;
        //update bias random walk
        real_T accel_sigma_bias = accel_bias_stability_norm * sqrt_dt;
        state_.accelerometer_bias += gauss_dist.next() * accel_sigma_bias;
    }


private: //fields
    ImuSimpleParams params_;
    RandomVectorGaussianR gauss_dist = RandomVectorGaussianR(0, 1);

    //cached calculated values
    real_T gyro_bias_stability_norm, accel_bias_stability_norm;
    bool add_noise;

    struct State {
        Vector3r gyroscope_bias;
        Vector3r accelerometer_bias;
    } state_;

    TTimePoint last_time_;
};


}} //namespace
#endif
=======
// Copyright (c) Microsoft Corporation. All rights reserved.
// Licensed under the MIT License.

#ifndef msr_airlib_SimpleImu_hpp
#define msr_airlib_SimpleImu_hpp

#include "common/Common.hpp"
#include "ImuSimpleParams.hpp"
#include "ImuBase.hpp"

namespace msr
{
namespace airlib
{

    class ImuSimple : public ImuBase
    {
    public:
        //constructors
        ImuSimple(const AirSimSettings::ImuSetting& setting = AirSimSettings::ImuSetting())
            : ImuBase(setting.sensor_name)
        {
            // initialize params
            params_.initializeFromSettings(setting);

            gyro_bias_stability_norm = params_.gyro.bias_stability / sqrt(params_.gyro.tau);
            accel_bias_stability_norm = params_.accel.bias_stability / sqrt(params_.accel.tau);
        }

        //*** Start: UpdatableState implementation ***//
        virtual void resetImplementation() override
        {
            last_time_ = clock()->nowNanos();

            state_.gyroscope_bias = params_.gyro.turn_on_bias;
            state_.accelerometer_bias = params_.accel.turn_on_bias;
            gauss_dist.reset();
            updateOutput();
        }

        virtual void update() override
        {
            ImuBase::update();

            updateOutput();
        }
        //*** End: UpdatableState implementation ***//

        virtual ~ImuSimple() = default;

    private: //methods
        void updateOutput()
        {
            Output output;
            const GroundTruth& ground_truth = getGroundTruth();

            output.angular_velocity = ground_truth.kinematics->twist.angular;
            output.linear_acceleration = ground_truth.kinematics->accelerations.linear - ground_truth.environment->getState().gravity;
            output.orientation = ground_truth.kinematics->pose.orientation;

            //acceleration is in world frame so transform to body frame
            output.linear_acceleration = VectorMath::transformToBodyFrame(output.linear_acceleration,
                                                                          ground_truth.kinematics->pose.orientation,
                                                                          true);

            //add noise
            addNoise(output.linear_acceleration, output.angular_velocity);
            // TODO: Add noise in orientation?

            output.time_stamp = clock()->nowNanos();

            setOutput(output);
        }

        void addNoise(Vector3r& linear_acceleration, Vector3r& angular_velocity)
        {
            TTimeDelta dt = clock()->updateSince(last_time_);

            //ref: An introduction to inertial navigation, Oliver J. Woodman, Sec 3.2, pp 10-12
            //https://www.cl.cam.ac.uk/techreports/UCAM-CL-TR-696.pdf

            real_T sqrt_dt = static_cast<real_T>(sqrt(std::max<TTimeDelta>(dt, params_.min_sample_time)));

            // Gyrosocpe
            //convert arw to stddev
            real_T gyro_sigma_arw = params_.gyro.arw / sqrt_dt;
            angular_velocity += gauss_dist.next() * gyro_sigma_arw + state_.gyroscope_bias;
            //update bias random walk
            real_T gyro_sigma_bias = gyro_bias_stability_norm * sqrt_dt;
            state_.gyroscope_bias += gauss_dist.next() * gyro_sigma_bias;

            //accelerometer
            //convert vrw to stddev
            real_T accel_sigma_vrw = params_.accel.vrw / sqrt_dt;
            linear_acceleration += gauss_dist.next() * accel_sigma_vrw + state_.accelerometer_bias;
            //update bias random walk
            real_T accel_sigma_bias = accel_bias_stability_norm * sqrt_dt;
            state_.accelerometer_bias += gauss_dist.next() * accel_sigma_bias;
        }

    private: //fields
        ImuSimpleParams params_;
        RandomVectorGaussianR gauss_dist = RandomVectorGaussianR(0, 1);

        //cached calculated values
        real_T gyro_bias_stability_norm, accel_bias_stability_norm;

        struct State
        {
            Vector3r gyroscope_bias;
            Vector3r accelerometer_bias;
        } state_;

        TTimePoint last_time_;
    };
}
} //namespace
#endif
>>>>>>> 9c84fc13
<|MERGE_RESOLUTION|>--- conflicted
+++ resolved
@@ -1,125 +1,3 @@
-<<<<<<< HEAD
-// Copyright (c) Microsoft Corporation. All rights reserved.
-// Licensed under the MIT License.
-
-
-#ifndef msr_airlib_SimpleImu_hpp
-#define msr_airlib_SimpleImu_hpp
-
-#include "common/Common.hpp"
-#include "ImuSimpleParams.hpp"
-#include "ImuBase.hpp"
-
-namespace msr { namespace airlib {
-
-class ImuSimple : public ImuBase {
-public:
-    //constructors
-    ImuSimple(const AirSimSettings::ImuSetting& setting = AirSimSettings::ImuSetting())
-        : ImuBase(setting.sensor_name)
-    {
-        // initialize params
-        add_noise = params_.initializeFromSettings(setting);
-
-        gyro_bias_stability_norm = params_.gyro.bias_stability / sqrt(params_.gyro.tau);
-        accel_bias_stability_norm = params_.accel.bias_stability / sqrt(params_.accel.tau);
-    }
-
-    //*** Start: UpdatableState implementation ***//
-    virtual void reset() override
-    {
-        ImuBase::reset();
-
-        last_time_ = clock()->nowNanos();
-
-        state_.gyroscope_bias = params_.gyro.turn_on_bias;
-        state_.accelerometer_bias = params_.accel.turn_on_bias;
-        gauss_dist.reset();
-        updateOutput();
-    }
-
-    virtual void update(float delta = 0) override
-    {
-        ImuBase::update(delta);
-
-        updateOutput();
-    }
-    //*** End: UpdatableState implementation ***//
-
-    virtual ~ImuSimple() = default;
-
-private: //methods
-    void updateOutput()
-    {
-        Output output;
-        const GroundTruth& ground_truth = getGroundTruth();
-
-        output.angular_velocity = ground_truth.kinematics->twist.angular;
-        output.linear_acceleration = ground_truth.kinematics->accelerations.linear - ground_truth.environment->getState().gravity;
-        output.orientation = ground_truth.kinematics->pose.orientation;
-
-        //acceleration is in world frame so transform to body frame
-        output.linear_acceleration = VectorMath::transformToBodyFrame(output.linear_acceleration, 
-            ground_truth.kinematics->pose.orientation, true);
-
-        //add noise
-        if (add_noise) {
-            // TODO: Add noise in orientation?
-            addNoise(output.linear_acceleration, output.angular_velocity);
-        }
- 
-        output.time_stamp = clock()->nowNanos();
-
-        setOutput(output);
-    }
-
-    void addNoise(Vector3r& linear_acceleration, Vector3r& angular_velocity)
-    {
-        TTimeDelta dt = clock()->updateSince(last_time_);
-
-        //ref: An introduction to inertial navigation, Oliver J. Woodman, Sec 3.2, pp 10-12
-        //https://www.cl.cam.ac.uk/techreports/UCAM-CL-TR-696.pdf
-
-        real_T sqrt_dt = static_cast<real_T>(sqrt(std::max<TTimeDelta>(dt, params_.min_sample_time)));
-
-        // Gyrosocpe
-        //convert arw to stddev
-        real_T gyro_sigma_arw = params_.gyro.arw / sqrt_dt;
-        angular_velocity += gauss_dist.next() * gyro_sigma_arw + state_.gyroscope_bias;
-        //update bias random walk
-        real_T gyro_sigma_bias = gyro_bias_stability_norm * sqrt_dt;
-        state_.gyroscope_bias += gauss_dist.next() * gyro_sigma_bias;
-
-        //accelerometer
-        //convert vrw to stddev
-        real_T accel_sigma_vrw = params_.accel.vrw / sqrt_dt;
-        linear_acceleration += gauss_dist.next() * accel_sigma_vrw + state_.accelerometer_bias;
-        //update bias random walk
-        real_T accel_sigma_bias = accel_bias_stability_norm * sqrt_dt;
-        state_.accelerometer_bias += gauss_dist.next() * accel_sigma_bias;
-    }
-
-
-private: //fields
-    ImuSimpleParams params_;
-    RandomVectorGaussianR gauss_dist = RandomVectorGaussianR(0, 1);
-
-    //cached calculated values
-    real_T gyro_bias_stability_norm, accel_bias_stability_norm;
-    bool add_noise;
-
-    struct State {
-        Vector3r gyroscope_bias;
-        Vector3r accelerometer_bias;
-    } state_;
-
-    TTimePoint last_time_;
-};
-
-
-}} //namespace
-#endif
-=======
 // Copyright (c) Microsoft Corporation. All rights reserved.
 // Licensed under the MIT License.
 
@@ -143,7 +21,7 @@
             : ImuBase(setting.sensor_name)
         {
             // initialize params
-            params_.initializeFromSettings(setting);
+            add_noise = params_.initializeFromSettings(setting);
 
             gyro_bias_stability_norm = params_.gyro.bias_stability / sqrt(params_.gyro.tau);
             accel_bias_stability_norm = params_.accel.bias_stability / sqrt(params_.accel.tau);
@@ -160,9 +38,9 @@
             updateOutput();
         }
 
-        virtual void update() override
+        virtual void update(float delta = 0) override
         {
-            ImuBase::update();
+            ImuBase::update(delta);
 
             updateOutput();
         }
@@ -186,10 +64,12 @@
                                                                           true);
 
             //add noise
-            addNoise(output.linear_acceleration, output.angular_velocity);
-            // TODO: Add noise in orientation?
+            if (add_noise) {
+                // TODO: Add noise in orientation?
+                addNoise(output.linear_acceleration, output.angular_velocity);
+            }
 
-            output.time_stamp = clock()->nowNanos();
+        output.time_stamp = clock()->nowNanos();
 
             setOutput(output);
         }
@@ -227,6 +107,8 @@
         //cached calculated values
         real_T gyro_bias_stability_norm, accel_bias_stability_norm;
 
+        bool add_noise;
+
         struct State
         {
             Vector3r gyroscope_bias;
@@ -237,5 +119,4 @@
     };
 }
 } //namespace
-#endif
->>>>>>> 9c84fc13
+#endif