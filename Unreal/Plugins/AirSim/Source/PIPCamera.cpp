--- conflicted
+++ resolved
@@ -99,10 +99,6 @@
         UAirBlueprintLib::GetActorComponent<USceneCaptureComponent2D>(this, TEXT("InfraredCaptureComponent"));
     captures_[Utils::toNumeric(ImageType::SurfaceNormals)] =
         UAirBlueprintLib::GetActorComponent<USceneCaptureComponent2D>(this, TEXT("NormalsCaptureComponent"));
-<<<<<<< HEAD
-
-	UObjectPainter::SetViewForVertexColor(captures_[Utils::toNumeric(ImageType::Segmentation)]->ShowFlags);
-=======
     captures_[Utils::toNumeric(ImageType::OpticalFlow)] =
         UAirBlueprintLib::GetActorComponent<USceneCaptureComponent2D>(this, TEXT("OpticalFlowCaptureComponent"));
     captures_[Utils::toNumeric(ImageType::OpticalFlowVis)] =
@@ -118,7 +114,8 @@
     }
     //set initial focal length
     camera_->CurrentFocalLength = 11.9;
->>>>>>> 9c84fc13
+
+	UObjectPainter::SetViewForVertexColor(captures_[Utils::toNumeric(ImageType::Segmentation)]->ShowFlags);
 }
 
 void APIPCamera::BeginPlay()
@@ -126,11 +123,8 @@
     Super::BeginPlay();
 
     noise_materials_.AddZeroed(imageTypeCount() + 1);
-<<<<<<< HEAD
+    distortion_materials_.AddZeroed(imageTypeCount() + 1);
 	lens_distortion_materials_.AddZeroed(imageTypeCount() + 1);
-=======
-    distortion_materials_.AddZeroed(imageTypeCount() + 1);
->>>>>>> 9c84fc13
 
     //by default all image types are disabled
     camera_type_enabled_.assign(imageTypeCount(), false);
@@ -319,7 +313,7 @@
     camera_->Activate();
     APlayerController* controller = this->GetWorld()->GetFirstPlayerController();
     controller->SetViewTarget(this);
-    UAirBlueprintLib::LogMessage(TEXT("Active Viewport Camera: "), GetName(), LogDebugLevel::Informational);
+    UAirBlueprintLib::LogMessage(TEXT("Camera: "), GetName(), LogDebugLevel::Informational);
 }
 
 void APIPCamera::disableAll()
@@ -451,20 +445,6 @@
         const auto& noise_setting = camera_setting.noise_settings.at(image_type);
 
         if (image_type >= 0) { //scene capture components
-<<<<<<< HEAD
-            if (image_type==0 || image_type==5 || image_type==6 || image_type==7)
-                updateCaptureComponentSetting(captures_[image_type], render_targets_[image_type], false, 
-                    image_type_to_pixel_format_map_[image_type], capture_setting, ned_transform);
-            else
-                updateCaptureComponentSetting(captures_[image_type], render_targets_[image_type], true, 
-                    image_type_to_pixel_format_map_[image_type], capture_setting, ned_transform); 
-			if (image_type == 5) {
-				render_targets_[image_type]->TargetGamma = 1;
-			}
-            setNoiseMaterial(image_type, captures_[image_type], captures_[image_type]->PostProcessSettings, noise_setting);
-
-			if(capture_setting.ignore_marked)captures_[image_type]->HiddenActors = ignoreActors;
-=======
             auto pixel_format_override = camera_setting.ue_setting.pixel_format_override_settings.find(image_type);
             EPixelFormat pixel_format = EPixelFormat::PF_Unknown;
             if (pixel_format_override != camera_setting.ue_setting.pixel_format_override_settings.end()) {
@@ -479,6 +459,7 @@
                 break;
 
             case ImageType::Segmentation:
+                render_targets_[image_type]->TargetGamma = 1;
             case ImageType::SurfaceNormals:
                 updateCaptureComponentSetting(captures_[image_type], render_targets_[image_type], true, pixel_format, capture_setting, ned_transform, true);
                 break;
@@ -487,10 +468,10 @@
                 updateCaptureComponentSetting(captures_[image_type], render_targets_[image_type], true, pixel_format, capture_setting, ned_transform, false);
                 break;
             }
+            if(capture_setting.ignore_marked)captures_[image_type]->HiddenActors = ignoreActors;
             setDistortionMaterial(image_type, captures_[image_type], captures_[image_type]->PostProcessSettings);
             setNoiseMaterial(image_type, captures_[image_type], captures_[image_type]->PostProcessSettings, noise_setting);
             copyCameraSettingsToSceneCapture(camera_, captures_[image_type]); //CinemAirSim
->>>>>>> 9c84fc13
         }
         else { //camera component
             updateCameraSetting(camera_, capture_setting, ned_transform);
@@ -552,17 +533,12 @@
         obj.bOverride_MotionBlurAmount = 1;
         obj.MotionBlurAmount = setting.motion_blur_amount;
     }
-<<<<<<< HEAD
-	if (!std::isnan(setting.motion_blur_max))
+    if (!std::isnan(setting.motion_blur_max))
 	{
 		obj.bOverride_MotionBlurMax = 1;
 		obj.MotionBlurMax = setting.motion_blur_max;
 	}
-    if (setting.auto_exposure_method >= 0)
-    {
-=======
     if (setting.auto_exposure_method >= 0) {
->>>>>>> 9c84fc13
         obj.bOverride_AutoExposureMethod = 1;
         obj.AutoExposureMethod = Utils::toEnum<EAutoExposureMethod>(setting.auto_exposure_method);
     }
@@ -617,49 +593,6 @@
     if (!settings.Enabled)
         return;
 
-<<<<<<< HEAD
-    UMaterialInstanceDynamic* noise_material_ = UMaterialInstanceDynamic::Create(noise_material_static_, outer);
-    noise_materials_[image_type + 1] = noise_material_;
-
-
-    noise_material_->SetScalarParameterValue("HorzWaveStrength", settings.HorzWaveStrength);
-    noise_material_->SetScalarParameterValue("RandSpeed", settings.RandSpeed);
-    noise_material_->SetScalarParameterValue("RandSize", settings.RandSize);
-    noise_material_->SetScalarParameterValue("RandDensity", settings.RandDensity);
-    noise_material_->SetScalarParameterValue("RandContrib", settings.RandContrib);
-    noise_material_->SetScalarParameterValue("HorzWaveContrib", settings.HorzWaveContrib);
-    noise_material_->SetScalarParameterValue("HorzWaveVertSize", settings.HorzWaveVertSize);
-    noise_material_->SetScalarParameterValue("HorzWaveScreenSize", settings.HorzWaveScreenSize);
-    noise_material_->SetScalarParameterValue("HorzNoiseLinesContrib", settings.HorzNoiseLinesContrib);
-    noise_material_->SetScalarParameterValue("HorzNoiseLinesDensityY", settings.HorzNoiseLinesDensityY);
-    noise_material_->SetScalarParameterValue("HorzNoiseLinesDensityXY", settings.HorzNoiseLinesDensityXY);
-    noise_material_->SetScalarParameterValue("HorzDistortionStrength", settings.HorzDistortionStrength);
-    noise_material_->SetScalarParameterValue("HorzDistortionContrib", settings.HorzDistortionContrib);
-
-    obj.AddBlendable(noise_material_, 1.0f);
-
-	if (settings.LensDistortionEnable) {
-
-		UMaterialInstanceDynamic* lens_distortion_material_;
-		
-		if (settings.LensDistortionInvert) {
-			lens_distortion_material_ = UMaterialInstanceDynamic::Create(lens_distortion_invert_material_static_, outer);
-		}
-		else {
-			lens_distortion_material_ = UMaterialInstanceDynamic::Create(lens_distortion_material_static_, outer);
-		}
-
-		lens_distortion_materials_[image_type + 1] = lens_distortion_material_;
-
-
-		lens_distortion_material_->SetScalarParameterValue("AreaFalloff", settings.LensDistortionAreaFalloff);
-		lens_distortion_material_->SetScalarParameterValue("AreaRadius", settings.LensDistortionAreaRadius);
-		lens_distortion_material_->SetScalarParameterValue("Intensity", settings.LensDistortionIntensity);
-	
-
-		obj.AddBlendable(lens_distortion_material_, 1.0f);
-	}
-=======
     UMaterialInstanceDynamic* noise_material = UMaterialInstanceDynamic::Create(noise_material_static_, outer);
     noise_materials_[image_type + 1] = noise_material;
 
@@ -678,7 +611,28 @@
     noise_material->SetScalarParameterValue("HorzDistortionContrib", settings.HorzDistortionContrib);
 
     obj.AddBlendable(noise_material, 1.0f);
->>>>>>> 9c84fc13
+
+	if (settings.LensDistortionEnable) {
+
+		UMaterialInstanceDynamic* lens_distortion_material_;
+
+		if (settings.LensDistortionInvert) {
+			lens_distortion_material_ = UMaterialInstanceDynamic::Create(lens_distortion_invert_material_static_, outer);
+		}
+		else {
+			lens_distortion_material_ = UMaterialInstanceDynamic::Create(lens_distortion_material_static_, outer);
+		}
+
+		lens_distortion_materials_[image_type + 1] = lens_distortion_material_;
+
+
+		lens_distortion_material_->SetScalarParameterValue("AreaFalloff", settings.LensDistortionAreaFalloff);
+		lens_distortion_material_->SetScalarParameterValue("AreaRadius", settings.LensDistortionAreaRadius);
+		lens_distortion_material_->SetScalarParameterValue("Intensity", settings.LensDistortionIntensity);
+
+
+		obj.AddBlendable(lens_distortion_material_, 1.0f);
+	}
 }
 
 void APIPCamera::enableCaptureComponent(const APIPCamera::ImageType type, bool is_enabled)
