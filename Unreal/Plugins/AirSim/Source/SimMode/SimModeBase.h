--- conflicted
+++ resolved
@@ -15,17 +15,10 @@
 #include "api/ApiProvider.hpp"
 #include "PawnSimApi.h"
 #include "common/StateReporterWrapper.hpp"
-<<<<<<< HEAD
-
-//#include "Vehicles/AirSimVehicle.h"
-
+#include "LoadingScreenWidget.h"
+#include "UnrealImageCapture.h"
 #include "Beacons/TemplateBeacon.h"
 #include "Beacons/FiducialBeacon.h"
-
-=======
-#include "LoadingScreenWidget.h"
-#include "UnrealImageCapture.h"
->>>>>>> 9c84fc13
 #include "SimModeBase.generated.h"
 
 DECLARE_DYNAMIC_MULTICAST_DELEGATE(FLevelLoaded);
@@ -48,12 +41,10 @@
     UFUNCTION(BlueprintCallable, Category = "Recording")
     bool toggleRecording();
 
-<<<<<<< HEAD
 	UFUNCTION(BlueprintCallable, Category = "Segmentation")
 	bool AddNewActorToSegmentation(AActor* Actor);
 
-public:	
-=======
+public:
     UFUNCTION(BlueprintPure, Category = "Airsim | get stuff")
     static ASimModeBase* getSimMode();
 
@@ -63,7 +54,6 @@
     UFUNCTION(BlueprintCallable, Category = "Airsim | get stuff")
     virtual void reset();
 
->>>>>>> 9c84fc13
     // Sets default values for this actor's properties
     ASimModeBase();
     virtual void BeginPlay() override;
@@ -231,7 +221,7 @@
     std::unique_ptr<msr::airlib::ApiProvider> api_provider_;
     std::unique_ptr<msr::airlib::ApiServerBase> api_server_;
     msr::airlib::StateReporterWrapper debug_reporter_;
-	
+
     std::vector<std::unique_ptr<msr::airlib::VehicleSimApiBase>> vehicle_sim_apis_;
     common_utils::UniqueValueMap<std::string, APIPCamera*> external_cameras_;
     std::unique_ptr<UnrealImageCapture> external_image_capture_;
