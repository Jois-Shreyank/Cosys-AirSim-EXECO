--- conflicted
+++ resolved
@@ -15,6 +15,7 @@
 	attenuation_per_distance_(getParams().attenuation_per_distance),
 	attenuation_per_reflection_(getParams().attenuation_per_reflection),
 	attenuation_limit_(getParams().attenuation_limit),
+	distance_limit_(getParams().distance_limit),
 	opening_angle_(FMath::DegreesToRadians(getParams().spread_opening_angle)),
 	draw_time_(1.05f / sensor_params_.measurement_frequency)
 {
@@ -163,18 +164,18 @@
 }
 
 float UnrealEchoSensor::remainingDistance(float signal_attenuation, float total_distance) {
+	float distance;
+
 	if (total_distance < 1)
 	{
-		return FMath::Pow(10, -attenuation_limit_ / 20) - total_distance;
+		distance = FMath::Pow(10, -attenuation_limit_ / 20) - total_distance;
 	}
 	else
 	{
-<<<<<<< HEAD
-		return total_distance * (FMath::Pow(10, (signal_attenuation - attenuation_limit_) / 20) - 1);
-=======
-		return total_distance * (1 / FMath::Pow(10, (attenuation_limit_ - signal_attenuation) / 20) - 1);
->>>>>>> ea908857
-	}
+		distance = total_distance * (FMath::Pow(10, (signal_attenuation - attenuation_limit_) / 20) - 1);
+	}
+
+	return FMath::Min(distance, distance_limit_);
 }
 
 void UnrealEchoSensor::traceDirection(FVector trace_start_position, FVector trace_end_position, msr::airlib::vector<msr::airlib::real_T>& point_cloud) {
@@ -185,7 +186,7 @@
 	FHitResult trace_hit_result, hit_result_temp;
 	bool trace_hit;
 
-	while(signal_attenuation > attenuation_limit_) {
+	while(signal_attenuation > attenuation_limit_ && total_distance < distance_limit_) {
 		trace_hit_result = FHitResult(ForceInit);
 		trace_hit = UAirBlueprintLib::GetObstacleAdv(actor_, trace_start_position, trace_end_position, trace_hit_result, ignore_actors_, ECC_Visibility, true);
 
@@ -222,7 +223,8 @@
 		float receiving_angle = angleBetweenVectors(direction_to_sensor, trace_direction);
 		if (receiving_angle < opening_angle_)  // Check if sensor lies in opening angle
 		{
-			float received_attenuation = signal_attenuation + receptionAttenuation(receiving_angle);
+			//float received_attenuation = signal_attenuation + receptionAttenuation(receiving_angle); TODO
+			float received_attenuation = signal_attenuation;
 			if (received_attenuation < attenuation_limit_) {
 				continue;
 			}
@@ -283,7 +285,7 @@
 	trace_direction = (trace_hit_result.ImpactPoint - trace_start_position).MirrorByVector(trace_hit_result.ImpactNormal);
 	trace_direction.Normalize();
 	trace_start_position = trace_hit_result.ImpactPoint;
-	trace_length = ned_transform_->fromNed(remainingDistance(signal_attenuation, total_distance));  // Maximum possible distance given the current attenuation
+	trace_length = ned_transform_->fromNed(remainingDistance(signal_attenuation, total_distance));
 }
 
 FVector UnrealEchoSensor::Vector3rToFVector(const Vector3r &input_vector) {
