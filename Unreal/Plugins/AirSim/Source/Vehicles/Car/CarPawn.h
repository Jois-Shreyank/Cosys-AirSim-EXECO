--- conflicted
+++ resolved
@@ -52,12 +52,6 @@
         return keyboard_controls_;
     }
 
-	UPROPERTY(BluePrintReadWrite)  USceneComponent* camera_front_center_base_;
-	UPROPERTY(BluePrintReadWrite)  USceneComponent* camera_front_left_base_;
-	UPROPERTY(BluePrintReadWrite)  USceneComponent* camera_front_right_base_;
-	UPROPERTY(BluePrintReadWrite)  USceneComponent* camera_driver_base_;
-	UPROPERTY(BluePrintReadWrite)  USceneComponent* camera_back_center_base_;
-
 private:
     void updateHUDStrings();
     void setupVehicleMovementComponent();
@@ -84,13 +78,6 @@
     UPhysicalMaterial* slippery_mat_;
     UPhysicalMaterial* non_slippery_mat_;
 
-<<<<<<< HEAD
-    UPROPERTY() APIPCamera* camera_front_center_;
-    UPROPERTY() APIPCamera* camera_front_left_;
-    UPROPERTY() APIPCamera* camera_front_right_;
-    UPROPERTY() APIPCamera* camera_driver_;
-    UPROPERTY() APIPCamera* camera_back_center_;
-=======
     UPROPERTY()
     USceneComponent* camera_front_center_base_;
     UPROPERTY()
@@ -112,7 +99,6 @@
     APIPCamera* camera_driver_;
     UPROPERTY()
     APIPCamera* camera_back_center_;
->>>>>>> 9c84fc13
 
     UTextRenderComponent* speed_text_render_;
     UTextRenderComponent* gear_text_render_;
