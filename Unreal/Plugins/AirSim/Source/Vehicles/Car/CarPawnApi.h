--- conflicted
+++ resolved
@@ -10,28 +10,15 @@
 public:
     typedef msr::airlib::ImageCaptureBase ImageCaptureBase;
 
-<<<<<<< HEAD
-    CarPawnApi(ACarPawn* pawn, const msr::airlib::Kinematics::State* pawn_kinematics, const msr::airlib::GeoPoint& home_geopoint,
-        const msr::airlib::AirSimSettings::VehicleSetting* vehicle_setting, std::shared_ptr<msr::airlib::SensorFactory> sensor_factory,
-        const msr::airlib::Kinematics::State& state, const msr::airlib::Environment& environment);
-
-    virtual void setCarControls(const CarApiBase::CarControls& controls) override;
-
-    virtual CarApiBase::CarState getCarState() const override;
-
-    virtual void reset() override;
-    virtual void update(float delta = 0) override;
-=======
     CarPawnApi(ACarPawn* pawn, const msr::airlib::Kinematics::State* pawn_kinematics,
                msr::airlib::CarApiBase* vehicle_api);
->>>>>>> 9c84fc13
 
     void updateMovement(const msr::airlib::CarApiBase::CarControls& controls);
 
     msr::airlib::CarApiBase::CarState getCarState() const;
 
     void reset();
-    void update();
+    void update(float delta = 0);
 
     virtual ~CarPawnApi();
 
