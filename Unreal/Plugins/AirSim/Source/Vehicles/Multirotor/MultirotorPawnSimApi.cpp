--- conflicted
+++ resolved
@@ -31,12 +31,9 @@
     pending_pose_status_ = PendingPoseStatus::NonePending;
     reset_pending_ = false;
     did_reset_ = false;
-<<<<<<< HEAD
-=======
     rotor_states_.rotors.assign(rotor_count_, RotorParameters());
 
     //reset roll & pitch of vehicle as multirotors required to be on plain surface at start
->>>>>>> 9c84fc13
     Pose pose = getPose();
     float pitch, roll, yaw;
     VectorMath::toEulerianAngle(pose.orientation, pitch, roll, yaw);
@@ -63,19 +60,11 @@
 
     //move collision info from rendering engine to vehicle
     const CollisionInfo& collision_info = getCollisionInfo();
-<<<<<<< HEAD
-    phys_vehicle_->setCollisionInfo(collision_info);
-        
-    last_phys_pose_ = phys_vehicle_->getPose();
-    
-    collision_response = phys_vehicle_->getCollisionResponseInfo();
-=======
     multirotor_physics_body_->setCollisionInfo(collision_info);
 
     last_phys_pose_ = multirotor_physics_body_->getPose();
 
     collision_response = multirotor_physics_body_->getCollisionResponseInfo();
->>>>>>> 9c84fc13
 
     //update rotor poses
     for (unsigned int i = 0; i < rotor_count_; ++i) {
@@ -142,12 +131,6 @@
 
 void MultirotorPawnSimApi::setPose(const Pose& pose, bool ignore_collision)
 {
-<<<<<<< HEAD
-    phys_vehicle_->lock();
-    phys_vehicle_->setPose(pose);
-    phys_vehicle_->setGrounded(false);
-    phys_vehicle_->unlock();
-=======
     multirotor_physics_body_->lock();
     multirotor_physics_body_->setPose(pose);
     multirotor_physics_body_->setGrounded(false);
@@ -162,7 +145,6 @@
     multirotor_physics_body_->updateKinematics(state);
     multirotor_physics_body_->setGrounded(false);
     multirotor_physics_body_->unlock();
->>>>>>> 9c84fc13
     pending_pose_collisions_ = ignore_collision;
     pending_pose_status_ = PendingPoseStatus::RenderPending;
 }
@@ -184,11 +166,7 @@
     PawnSimApi::update(delta);
 
     //update forces on vertices
-<<<<<<< HEAD
-    phys_vehicle_->update(delta);
-=======
-    multirotor_physics_body_->update();
->>>>>>> 9c84fc13
+    multirotor_physics_body_->update(delta);
 
     //update to controller must be done after kinematics have been updated by physics engine
 }
