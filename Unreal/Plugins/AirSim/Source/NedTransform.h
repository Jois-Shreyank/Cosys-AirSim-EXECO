#pragma once

#include "CoreMinimal.h"
#include "Kismet/KismetMathLibrary.h"
#include "GameFramework/Actor.h"
#include "common/Common.hpp"

/*
    Note on coordinate system
    -------------------------
    We have following coordinate systems:
    (1) UU or Unreal Units or Unreal Coordinate system
    (2) Global NED: This is NED transformation of UU with origin set to 0,0,0
    (3) Local NED: This is NED transformation of UU with origin set to vehicle's spawning UU location
    (4) Geo: This is GPS coordinate where UU origin is assigned some geo-coordinate

    Vehicles are spawned at position specified in settings in global NED
*/

class AIRSIM_API NedTransform
{
public:
    typedef msr::airlib::Vector3r Vector3r;
    typedef msr::airlib::Quaternionr Quaternionr;
    typedef msr::airlib::Pose Pose;

public:
    NedTransform(const FTransform& global_transform, float world_to_meters);
    NedTransform(const AActor* pivot, const NedTransform& global_transform);

    //UU -> local NED
    Vector3r toLocalNed(const FVector& position) const;
<<<<<<< HEAD
	Vector3r toLocalNedVelocity(const FVector &velocity) const;
=======
    Vector3r toLocalNedVelocity(const FVector& velocity) const;
>>>>>>> 9c84fc13
    Vector3r toGlobalNed(const FVector& position) const;
    Quaternionr toNed(const FQuat& q) const;
    float toNed(float length) const;
    Pose toLocalNed(const FTransform& pose) const;
    Pose toGlobalNed(const FTransform& pose) const;

    //local NED -> UU
    FVector fromLocalNed(const Vector3r& position) const;
    FVector fromGlobalNed(const Vector3r& position) const;
    FQuat fromNed(const Quaternionr& q) const;
    float fromNed(float length) const;
    FVector fromRelativeNed(const Vector3r& position) const;
    FTransform fromRelativeNed(const Pose& pose) const;
    FTransform fromLocalNed(const Pose& pose) const;
    FTransform fromGlobalNed(const Pose& pose) const;

    // UU -> ROS FLU. UU is XYZ:FrontRightUp (left handed); ROS FLU is XYZ:FrontLeftUp (right handed)
    // used by simPlotApis:
    FQuat fromUUtoFLU(const FQuat& q) const;
    FQuat fromGlobalNedToFLU(const Quaternionr& q) const;

    FVector getGlobalOffset() const;
    FVector getLocalOffset() const;
    FTransform getGlobalTransform() const;

	FVector toFVector(const Vector3r& vec, float scale, bool convert_from_ned) const;
	Vector3r toVector3r(const FVector& vec, float scale, bool convert_to_ned) const;

private:
    NedTransform(const AActor* pivot, const FTransform& global_transform, float world_to_meters); //create only through static factory methods

private:
    FTransform global_transform_;
    float world_to_meters_;
    FVector local_ned_offset_;
};<|MERGE_RESOLUTION|>--- conflicted
+++ resolved
@@ -30,11 +30,7 @@
 
     //UU -> local NED
     Vector3r toLocalNed(const FVector& position) const;
-<<<<<<< HEAD
-	Vector3r toLocalNedVelocity(const FVector &velocity) const;
-=======
     Vector3r toLocalNedVelocity(const FVector& velocity) const;
->>>>>>> 9c84fc13
     Vector3r toGlobalNed(const FVector& position) const;
     Quaternionr toNed(const FQuat& q) const;
     float toNed(float length) const;
