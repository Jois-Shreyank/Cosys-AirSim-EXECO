# don't check-in Plugins folder we copied from AirSim folder
Plugins/
# Don't add packaged binaries
Packaged/

# don't check-in generated files
*.sln
*_BuiltData.uasset
/.kdev/
/*.kdev4
/*.pro
/*.workspace
/*CodeCompletionFolders.txt
/*CodeLitePreProcessor.txt
/*.pri
/CMakeLists.txt
/Makefile
/Content/*

<<<<<<< HEAD
# avoid checking uproject because this is usually just version change
=======
# avoid checking uproject because this is usually just version change
*.uproject

# avoid checking in MacOS XCode assets
*.xcworkspace
>>>>>>> 9c84fc13
<|MERGE_RESOLUTION|>--- conflicted
+++ resolved
@@ -17,12 +17,8 @@
 /Makefile
 /Content/*
 
-<<<<<<< HEAD
-# avoid checking uproject because this is usually just version change
-=======
 # avoid checking uproject because this is usually just version change
 *.uproject
 
 # avoid checking in MacOS XCode assets
-*.xcworkspace
->>>>>>> 9c84fc13
+*.xcworkspace