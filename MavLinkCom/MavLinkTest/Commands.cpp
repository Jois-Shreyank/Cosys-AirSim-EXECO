--- conflicted
+++ resolved
@@ -1,3083 +1,3032 @@
-// Copyright (c) Microsoft Corporation. All rights reserved.
-// Licensed under the MIT License.
-
-#include "Commands.h"
-#include <chrono>
-#include <math.h>
-#include <iostream>
-#include <string.h>
-#include <thread>
-#include <string>
-#include "FileSystem.hpp"
-#include "Utils.hpp"
-<<<<<<< HEAD
-=======
-
->>>>>>> 9c84fc13
-#include <filesystem>
-using namespace std::filesystem;
-
-using namespace mavlink_utils;
-using namespace mavlinkcom;
-
-static std::vector<Command*> const* all_commands_;
-std::vector<Command*> const* Command::getAllCommand()
-{
-    return all_commands_;
-}
-void Command::setAllCommand(std::vector<Command*> const* all_commands)
-{
-    all_commands_ = all_commands;
-}
-
-void mavlink_quaternion_to_euler(const float quaternion[4], float* roll, float* pitch, float* yaw);
-void PrintHeartbeat(const MavLinkMessage& msg);
-
-Command::Command()
-{
-}
-
-Command::~Command()
-{
-    Close();
-}
-
-// you must call this method if you want HandleMessage to be called subsequently.
-void Command::Execute(std::shared_ptr<MavLinkVehicle> com)
-{
-    if (this->vehicle != com) {
-        Close();
-    }
-    this->vehicle = com;
-
-<<<<<<< HEAD
-    if (subscription == 0)
-    {
-=======
-    if (subscription == 0) {
->>>>>>> 9c84fc13
-        subscription = com->getConnection()->subscribe([=](std::shared_ptr<MavLinkConnection> connection, const MavLinkMessage& msg) {
-            unused(connection);
-            try {
-                HandleMessage(msg);
-            }
-            catch (std::exception& e) {
-                Utils::log(Utils::stringf("### Runtime Error: %s", e.what()), Utils::kLogLevelError);
-            }
-            catch (...) {
-                Utils::log(Utils::stringf("### unhandled exception"), Utils::kLogLevelError);
-            }
-        });
-    }
-}
-
-void Command::Close()
-{
-
-    if (subscription != 0 && vehicle != nullptr) {
-        vehicle->getConnection()->unsubscribe(subscription);
-        subscription = 0;
-    }
-    vehicle = nullptr;
-}
-
-std::vector<std::string> Command::parseArgs(std::string s)
-{
-    auto start = s.begin();
-    std::vector<std::string> result;
-    auto theEnd = s.end();
-    auto it = s.begin();
-    while (it != theEnd) {
-        char ch = *it;
-        if (ch == ' ' || ch == '\t' || ch == ',') {
-            if (start < it) {
-                result.push_back(std::string(start, it));
-            }
-            it++;
-            start = it;
-        }
-        else if (*it == '"') {
-            // treat literals as one word
-            it++;
-            start = it;
-            while (*it != '"' && it != theEnd) {
-                it++;
-            }
-            auto end = it;
-            if (start < it) {
-                result.push_back(std::string(start, end));
-            }
-            if (*it == '"') {
-                it++;
-            }
-            start = it;
-        }
-        else {
-            it++;
-        }
-    }
-    if (start < theEnd) {
-        result.push_back(std::string(start, s.end()));
-    }
-    return result;
-}
-
-Command* Command::create(const std::vector<std::string>& args)
-{
-    if (all_commands_ == nullptr)
-        throw std::runtime_error("all_commands_ member must be set before calling Command::parseLine()");
-
-    const auto& cmdTable = *all_commands_;
-
-    Command* selected = nullptr;
-    for (size_t i = 0; i < cmdTable.size(); i++) {
-        Command* command = cmdTable.at(i);
-        if (command->Parse(args))
-            return command;
-    }
-
-    return nullptr;
-}
-
-Command* Command::create(const std::string& line)
-{
-    std::vector<std::string> args = Command::parseArgs(line);
-    return create(args);
-}
-
-bool ArmDisarmCommand::Parse(const std::vector<std::string>& args)
-{
-    this->arm = false;
-    if (args.size() > 0) {
-        std::string cmd = args[0];
-        if (cmd == "arm") {
-            this->arm = true;
-            return true;
-        }
-        else if (cmd == "disarm") {
-            this->arm = false;
-            return true;
-        }
-    }
-    return false;
-}
-
-void ArmDisarmCommand::Execute(std::shared_ptr<MavLinkVehicle> com)
-{
-
-    bool rc = false;
-    if (com->allowFlightControlOverUsb().wait(3000, &rc)) {
-        if (!rc) {
-            printf("failed to set CBRK_USB_CHK\n");
-        }
-    }
-    else {
-        printf("timeout waiting for set CBRK_USB_CHK\n");
-    }
-
-    if (com->armDisarm(arm).wait(3000, &rc)) {
-        if (rc) {
-            printf("ok\n");
-        }
-        else {
-            printf("failed\n");
-        }
-    }
-    else {
-        printf("timeout waiting for armDisarm ACK\n");
-    }
-}
-
-bool GetParamsCommand::Parse(const std::vector<std::string>& args)
-{
-    if (args.size() > 0) {
-        std::string cmd = args[0];
-        if (cmd == "params") {
-
-            if (args.size() > 1) {
-                OpenLog(args[1].c_str());
-            }
-            return true;
-        }
-    }
-    return false;
-}
-void GetParamsCommand::Execute(std::shared_ptr<MavLinkVehicle> com)
-{
-    try {
-        auto list = com->getParamList();
-        auto end = list.end();
-        int count = 0;
-        for (auto iter = list.begin(); iter < end; iter++) {
-            count++;
-            MavLinkParameter p = *iter;
-            if (p.type == static_cast<int>(MAV_PARAM_TYPE::MAV_PARAM_TYPE_REAL32) ||
-                p.type == static_cast<int>(MAV_PARAM_TYPE::MAV_PARAM_TYPE_REAL64)) {
-                if (ptr != nullptr) {
-                    fprintf(ptr, "%s=%f\n", p.name.c_str(), p.value);
-                }
-                else {
-                    printf("%s=%f\n", p.name.c_str(), p.value);
-                }
-            }
-            else {
-                if (ptr != nullptr) {
-                    fprintf(ptr, "%s=%d\n", p.name.c_str(), static_cast<int>(p.value));
-                }
-                else {
-                    printf("%s=%d\n", p.name.c_str(), static_cast<int>(p.value));
-                }
-            }
-        }
-        printf("found %d parameters\n", count);
-    }
-    catch (const std::exception& e) {
-        printf("%s\n", e.what());
-    }
-    Close();
-}
-
-bool GetSetParamCommand::Parse(const std::vector<std::string>& args)
-{
-    if (args.size() > 0) {
-        std::string cmd = args[0];
-        if (cmd == "param") {
-            get = false;
-            value = 0;
-            if (args.size() > 1) {
-                cmd = args[1];
-                if (cmd == "set") {
-                    if (args.size() > 2) {
-                        name = args[2];
-                        if (args.size() > 3) {
-                            value = static_cast<float>(atof(args[3].c_str()));
-                        }
-                        else {
-                            printf("Missing 'value' argument on param set command\n");
-                            return false;
-                        }
-                    }
-                    else {
-                        printf("Missing 'name' argument on param set command\n");
-                        return false;
-                    }
-                }
-                else if (cmd == "get") {
-                    get = true;
-                    if (args.size() > 2) {
-                        name = args[2];
-                    }
-                    else {
-                        printf("Missing 'name' argument on param get command\n");
-                        return false;
-                    }
-                }
-            }
-            return true;
-        }
-    }
-    return false;
-}
-
-void GetSetParamCommand::Execute(std::shared_ptr<MavLinkVehicle> com)
-{
-    if (get) {
-        try {
-            MavLinkParameter p;
-            if (com->getParameter(name).wait(2000, &p)) {
-                if (p.type == static_cast<int>(MAV_PARAM_TYPE::MAV_PARAM_TYPE_REAL32) ||
-                    p.type == static_cast<int>(MAV_PARAM_TYPE::MAV_PARAM_TYPE_REAL64)) {
-                    printf("%s=%f\n", p.name.c_str(), p.value);
-                }
-                else {
-                    printf("%s=%d\n", p.name.c_str(), static_cast<int>(p.value));
-                }
-            }
-            else {
-                printf("timeout, parameter %s not found\n", p.name.c_str());
-            }
-        }
-        catch (const std::exception& e) {
-            printf("Exception: %s\n", e.what());
-        }
-    }
-    else {
-        try {
-            MavLinkParameter p;
-            p.name = name;
-            p.index = -1;
-            p.value = value;
-            printf("setting param %s to new value %f\n", name.c_str(), value);
-            com->setParameter(p);
-            printf("success\n");
-        }
-        catch (const std::exception& e) {
-            printf("Exception: %s\n", e.what());
-        }
-    }
-}
-
-bool TakeOffCommand::Parse(const std::vector<std::string>& args)
-{
-    if (args.size() > 0) {
-        std::string cmd = args[0];
-        if (cmd == "takeoff") {
-            altitude = 0;
-            if (args.size() > 1) {
-                altitude = static_cast<float>(atof(args[1].c_str()));
-                if (altitude > 0) {
-                    return true;
-                }
-            }
-            printf("Please provide a positive number, meters above current altitude\n");
-            return false;
-        }
-    }
-    return false;
-}
-
-void TakeOffCommand::Execute(std::shared_ptr<MavLinkVehicle> com)
-{
-    // subscribe to get subsequent messages so we can track our progress towards the requested altitude.
-    Command::Execute(com);
-
-    // request gps info
-    reached = false;
-    offground = false;
-    bool rc = false;
-    // convert target altitude to a 'z' coordinate (in NED coordinates).
-    auto state = com->getVehicleState();
-    float targetZ = state.local_est.pos.z - altitude;
-    if (com->takeoff(targetZ).wait(3000, &rc)) {
-        if (rc) {
-            printf("ok\n");
-        }
-        else {
-            printf("failed\n");
-        }
-    }
-    else {
-        printf("Timeout waiting for ACK from takeoff command\n");
-    }
-}
-
-bool DumpLogCommandsCommand::Parse(const std::vector<std::string>& args)
-{
-    if (args.size() <= 0)
-        return false;
-
-    std::string cmd = args[0];
-    if (cmd == "dumplogcommands") {
-        if (args.size() > 1) {
-            log_folder_ = std::string(args.at(1));
-            return true;
-        }
-        else {
-            printf("Usage: dumplogcommands <log_folder>\n");
-        }
-    }
-    return false;
-}
-
-void DumpLogCommandsCommand::processLogCommands(MavLinkFileLog& log, const std::string& out_folder)
-{
-    MavLinkMessage msg;
-    uint64_t log_timestamp, log_start_timestamp = 0, command_start_timestamp;
-    int command_index = 0;
-    float x_start, y_start, z_start;
-    std::ofstream pos_log_file;
-    float heading = -1;
-
-    while (log.read(msg, log_timestamp)) {
-        if (log_start_timestamp == 0)
-            log_start_timestamp = log_timestamp;
-
-        switch (msg.msgid) {
-        case MavLinkStatustext::kMessageId: {
-            MavLinkStatustext status_msg;
-            status_msg.decode(msg);
-            if (std::strstr(status_msg.text, kCommandLogPrefix) == status_msg.text) {
-                std::string line = std::string(status_msg.text).substr(std::strlen(kCommandLogPrefix));
-                command_start_timestamp = log_timestamp;
-                x_start = Utils::nan<float>();
-                ++command_index;
-
-                std::string command_text_file_name = FileSystem::combine(out_folder, Utils::stringf("cmd_%03d_%s.txt", command_index, line.c_str()));
-                std::ofstream command_text_file(command_text_file_name.c_str());
-                command_text_file << line;
-                command_text_file.close();
-
-                std::string command_pose_file_name = command_text_file_name + ".pos.txt";
-                if (pos_log_file.is_open())
-                    pos_log_file.close();
-
-                pos_log_file.open(command_pose_file_name);
-            }
-            break;
-        }
-        case MavLinkGlobalPositionInt::kMessageId: {
-            MavLinkGlobalPositionInt gps_msg;
-            gps_msg.decode(msg);
-            heading = gps_msg.hdg / 100.0f;
-            break;
-        }
-        case MavLinkLocalPositionNed::kMessageId: {
-            if (pos_log_file.is_open()) {
-                MavLinkLocalPositionNed pos_msg;
-                pos_msg.decode(msg);
-
-                //find relative position since command start so we can compare two commands better
-                if (std::isnan(x_start)) {
-                    x_start = pos_msg.x;
-                    y_start = pos_msg.y;
-                    z_start = pos_msg.z;
-                }
-                else {
-                    pos_log_file << log_timestamp - command_start_timestamp << "\t" << heading << "\t";
-                    pos_log_file << pos_msg.x - x_start << "\t" << pos_msg.y - y_start << "\t" << pos_msg.z - z_start << std::endl;
-                }
-            }
-            break;
-        }
-        default:
-            break;
-        }
-    }
-
-    if (pos_log_file.is_open())
-        pos_log_file.close();
-}
-
-void DumpLogCommandsCommand::Execute(std::shared_ptr<MavLinkVehicle> com)
-{
-    unused(com);
-<<<<<<< HEAD
-    using namespace std::filesystem;
-
-=======
->>>>>>> 9c84fc13
-    path dirPath(log_folder_);
-
-    for (directory_iterator next(dirPath), end; next != end; ++next) {
-        auto path = next->path();
-        auto ext = path.extension();
-
-        if (ext == ".mavlink") {
-            auto out_folder = FileSystem::createDirectory(FileSystem::combine(log_folder_, path.filename().stem().generic_string()));
-
-            MavLinkFileLog log;
-            log.openForReading(path.generic_string());
-            processLogCommands(log, out_folder);
-        }
-    }
-
-    printf("dumplogcommands is done\n");
-}
-
-bool PlayLogCommand::Parse(const std::vector<std::string>& args)
-{
-    if (args.size() <= 0)
-        return false;
-
-    this->_syncParams = false;
-    this->_fileName = "";
-
-    std::string cmd = args[0];
-    if (cmd == "playlog") {
-        for (size_t i = 1; i < args.size(); i++) {
-            std::string arg = args.at(i);
-            if (arg == "-sync") {
-                this->_syncParams = true;
-            }
-            else if (_fileName == "") {
-                _fileName = args.at(1);
-                log_.openForReading(_fileName);
-            }
-            else {
-                printf("Usage: playlog <mavlink_logfile>\n");
-                return false;
-            }
-        }
-        if (_fileName == "") {
-            printf("Usage: playlog <mavlink_logfile>\n");
-            return false;
-        }
-    }
-    return false;
-}
-
-void SyncParamValue(std::shared_ptr<MavLinkVehicle> com, std::vector<MavLinkParameter>& params, MavLinkParamValue& param)
-{
-    MavLinkParameter p;
-    p.index = param.param_index;
-    p.type = param.param_type;
-    char buf[17];
-    std::memset(buf, 0, 17);
-    std::memcpy(buf, param.param_id, 16);
-    p.name = buf;
-    p.value = param.param_value;
-
-    for (auto iter = params.begin(), end = params.end(); iter != end; iter++) {
-        MavLinkParameter q = *iter;
-        if (q.name == p.name) {
-            if (q.value != p.value) {
-                printf("Parameter %s has different value %f, recorded value was %f\n",
-                       p.name.c_str(),
-                       q.value,
-                       p.value);
-                if (p.name.substr(0, 3) == "MC_") {
-                    // these PID values are important, so set these to match
-                    bool r;
-                    if (!com->setParameter(p).wait(1000, &r) || !r) {
-                        printf("error setting parameter %s\n", p.name.c_str());
-                    }
-                }
-            }
-        }
-    }
-}
-
-void PlayLogCommand::Execute(std::shared_ptr<MavLinkVehicle> com)
-{
-    MavLinkMessage msg;
-    std::fill_n(quaternion_, 4, 0.0f);
-    quaternion_[0] = 1; //unit quaternion
-    uint64_t log_timestamp, log_start_timestamp = 0;
-    uint64_t playback_timestamp, playback_start_timestamp;
-    Command* currentCommand = nullptr;
-    bool armed = false;
-    playback_timestamp = playback_start_timestamp = MavLinkFileLog::getTimeStamp();
-    uint16_t last_basemode = -1, last_custommode = -1;
-
-    std::vector<MavLinkParameter> params;
-    if (this->_syncParams) {
-        printf("Comparing parameters with recorded log...\n");
-        try {
-            params = com->getParamList();
-        }
-        catch (std::exception& e) {
-            printf("%s\n", e.what());
-        }
-    }
-    printf("loading log...\n");
-
-    while (log_.read(msg, log_timestamp)) {
-        if (log_start_timestamp == 0)
-            log_start_timestamp = log_timestamp;
-
-        //sync clocks all the time so that the yellow ribbon also plays back at the right speed.
-        auto current_timestamp = MavLinkFileLog::getTimeStamp();
-        long logDuration = static_cast<long>(log_timestamp - log_start_timestamp);
-        long realDuration = static_cast<long>(current_timestamp - playback_start_timestamp);
-        long waitMicros = logDuration - realDuration;
-        if (waitMicros > 0) {
-            if (armed) {
-                if (waitMicros > 1E6) { //1s
-                    printf("synchronizing clocks for %f sec\n", waitMicros / 1E6f);
-                }
-                std::this_thread::sleep_for(std::chrono::microseconds(waitMicros));
-            }
-            else {
-                // we can skip ahead.
-                playback_start_timestamp -= waitMicros;
-            }
-        }
-        else {
-            // our clock fell behind somehow (debug breakpoint?) So fix it by moving our start time forwards by this amount.
-            playback_start_timestamp -= waitMicros;
-        }
-
-        switch (msg.msgid) {
-        case MavLinkStatustext::kMessageId: {
-
-            MavLinkStatustext status_msg;
-            status_msg.decode(msg);
-            if (std::strstr(status_msg.text, kCommandLogPrefix) == status_msg.text) {
-                std::string line = std::string(status_msg.text).substr(std::strlen(kCommandLogPrefix));
-                auto command = Command::create(line);
-                if (command == nullptr) {
-                    throw std::runtime_error(std::string("Command for line ") + line + " cannot be found");
-                }
-                printf("Executing %s\n", line.c_str());
-                try {
-                    if (Utils::toLower(line) == "arm") {
-                        armed = true;
-                    }
-                    if (currentCommand != nullptr) {
-                        currentCommand->Close();
-                    }
-                    currentCommand = command;
-                    currentCommand->Execute(com);
-                }
-                catch (std::exception& e) {
-                    printf("Error: %s\n", e.what());
-                }
-            }
-            break;
-        }
-        case MavLinkLocalPositionNed::kMessageId: {
-            MavLinkLocalPositionNed pos_msg;
-            pos_msg.decode(msg);
-            MavLinkAttPosMocap mocap;
-            mocap.x = x = pos_msg.x;
-            mocap.y = y = pos_msg.y;
-            mocap.z = z = pos_msg.z;
-            Utils::copy(quaternion_, mocap.q);
-            com->writeMessage(mocap);
-            break;
-        }
-        case MavLinkAttitudeQuaternion::kMessageId: {
-            MavLinkAttitudeQuaternion q_msg;
-            q_msg.decode(msg);
-            MavLinkAttPosMocap mocap;
-            mocap.x = x;
-            mocap.y = y;
-            mocap.z = z;
-
-            quaternion_[0] = q_msg.q1; //w
-            quaternion_[1] = q_msg.q2; //x
-            quaternion_[2] = q_msg.q3; //y
-            quaternion_[3] = q_msg.q4; //z
-
-            Utils::copy(quaternion_, mocap.q);
-            com->writeMessage(mocap);
-            break;
-        }
-        case MavLinkHeartbeat::kMessageId: {
-            MavLinkHeartbeat heartbeat_msg;
-            heartbeat_msg.decode(msg);
-
-            if (heartbeat_msg.base_mode != last_basemode || heartbeat_msg.custom_mode != last_custommode) {
-                last_basemode = heartbeat_msg.base_mode;
-                last_custommode = heartbeat_msg.custom_mode;
-                //TODO: avoid passing hadcoded HIL flag
-                //com->setMode(last_basemode | static_cast<int>(MAV_MODE_FLAG::MAV_MODE_FLAG_HIL_ENABLED), last_custommode);
-            }
-
-            break;
-        }
-        case MavLinkParamValue::kMessageId: {
-            if (this->_syncParams) {
-                MavLinkParamValue param;
-                param.decode(msg);
-                SyncParamValue(com, params, param);
-            }
-            break;
-        }
-        default:
-            break;
-        }
-    }
-
-    printf("### Log playback is complete.\n");
-}
-
-void TakeOffCommand::HandleMessage(const MavLinkMessage& msg)
-{
-<<<<<<< HEAD
-    if (msg.msgid == static_cast<uint8_t>(MavLinkMessageIds::MAVLINK_MSG_ID_GPS_RAW_INT))
-    {
-=======
-    if (msg.msgid == static_cast<uint8_t>(MavLinkMessageIds::MAVLINK_MSG_ID_GPS_RAW_INT)) {
->>>>>>> 9c84fc13
-        // The global position, as returned by the Global Positioning System (GPS).
-        MavLinkGpsRawInt rawGps;
-        rawGps.decode(msg);
-        float lat = static_cast<float>(static_cast<double>(rawGps.lat) / 1e7);
-        float lon = static_cast<float>(static_cast<double>(rawGps.lon) / 1e7);
-        float alt = static_cast<float>(static_cast<double>(rawGps.alt) / 1000);
-        if (!reached && alt >= targetAlt - delta && alt <= targetAlt + delta) {
-            reached = true;
-            Close(); // stop listening.
-            printf("Target altitude reached at lat=%f, long=%f, alt=%f\n", lat, lon, alt);
-        }
-    }
-    else if (msg.msgid == static_cast<uint8_t>(MavLinkMessageIds::MAVLINK_MSG_ID_EXTENDED_SYS_STATE)) {
-        // Provides state for additional features
-        // The general system state
-        MavLinkExtendedSysState status;
-        status.decode(msg);
-        if (!offground && status.landed_state == static_cast<uint8_t>(MAV_LANDED_STATE::MAV_LANDED_STATE_IN_AIR)) {
-            printf("Drone has left the ground\n");
-            offground = true;
-        }
-    }
-}
-
-bool LandCommand::Parse(const std::vector<std::string>& args)
-{
-    if (args.size() > 0) {
-        std::string cmd = args[0];
-        if (cmd == "land") {
-            return true;
-        }
-    }
-    return false;
-}
-
-void LandCommand::Execute(std::shared_ptr<MavLinkVehicle> com)
-{
-
-    // subscribe to get subsequent messages so we can track our progress towards the requested altitude.
-    Command::Execute(com);
-
-    printf("landing drone...\n");
-    landed = false;
-    const VehicleState& state = com->getVehicleState();
-    bool rc = false;
-    if (com->land(state.global_est.heading, state.home.global_pos.lat, state.home.global_pos.lon, state.home.global_pos.alt).wait(3000, &rc)) {
-        if (rc) {
-            printf("ok\n");
-        }
-        else {
-            printf("failed\n");
-        }
-    }
-    else {
-        printf("timeout waiting for ACT from land command\n");
-    }
-}
-
-void LandCommand::HandleMessage(const MavLinkMessage& message)
-{
-    if (message.msgid == MavLinkExtendedSysState::kMessageId) {
-        // Provides state for additional features
-        // The general system state
-        MavLinkExtendedSysState status;
-        status.decode(message);
-        if (!landed && status.landed_state == static_cast<uint8_t>(MAV_LANDED_STATE::MAV_LANDED_STATE_ON_GROUND)) {
-            printf("Drone has landed\n");
-            Close();
-            landed = true;
-        }
-    }
-}
-
-bool RtlCommand::Parse(const std::vector<std::string>& args)
-{
-    if (args.size() > 0) {
-        std::string cmd = args[0];
-        if (cmd == "rtl") {
-            return true;
-        }
-    }
-    return false;
-}
-void RtlCommand::Execute(std::shared_ptr<MavLinkVehicle> com)
-{
-
-    // subscribe to get subsequent messages so we can track our progress towards the requested altitude.
-    Command::Execute(com);
-
-    printf("Returning back to launch point...\n");
-    bool rc = false;
-    if (com->returnToHome().wait(5000, &rc)) {
-        if (rc) {
-            printf("ok\n");
-        }
-        else {
-            printf("failed\n");
-        }
-    }
-    else {
-        printf("timeout waiting for ACK for RTL command\n");
-    }
-}
-
-void RtlCommand::HandleMessage(const MavLinkMessage& message)
-{
-    if (message.msgid == MavLinkExtendedSysState::kMessageId) {
-        // Provides state for additional features
-        // The general system state
-        MavLinkExtendedSysState status;
-        status.decode(message);
-        if (!landed && status.landed_state == static_cast<uint8_t>(MAV_LANDED_STATE::MAV_LANDED_STATE_ON_GROUND)) {
-            printf("Drone has landed\n");
-            Close();
-            landed = true;
-        }
-    }
-}
-
-bool LoiterCommand::Parse(const std::vector<std::string>& args)
-{
-    if (args.size() > 0) {
-        std::string cmd = args[0];
-        if (cmd == "loiter") {
-            return true;
-        }
-    }
-    return false;
-}
-void LoiterCommand::Execute(std::shared_ptr<MavLinkVehicle> com)
-{
-    bool rc = false;
-    if (com->loiter().wait(2000, &rc)) {
-        if (rc) {
-            printf("ok\n");
-        }
-        else {
-            printf("failed\n");
-        }
-    }
-    else {
-        printf("timeout waiting for ACT from loiter command\n");
-    }
-}
-
-bool RequestImageCommand::Parse(const std::vector<std::string>& args)
-{
-    if (args.size() > 0) {
-        std::string cmd = args[0];
-        if (cmd == "req_img") {
-            return true;
-        }
-    }
-    return false;
-}
-
-void RequestImageCommand::Execute(std::shared_ptr<MavLinkVehicle> com)
-{
-    Command::Execute(com);
-    stream = std::make_shared<MavLinkVideoClient>(150, 1);
-    stream->connect(com->getConnection());
-    stream->requestVideo(0, 1E7, false);
-    printf("requested\n");
-}
-
-void RequestImageCommand::HandleMessage(const MavLinkMessage& msg)
-{
-    if (msg.msgid == static_cast<uint8_t>(MavLinkMessageIds::MAVLINK_MSG_ID_ENCAPSULATED_DATA)) {
-        MavLinkVideoClient::MavLinkVideoFrame image;
-        if (stream->readNextFrame(image)) {
-            printf("image received of size %d\n", static_cast<int>(image.data.size()));
-            Close();
-        }
-    }
-}
-
-bool MissionCommand::Parse(const std::vector<std::string>& args)
-{
-    if (args.size() > 0) {
-        std::string cmd = args[0];
-        if (cmd == "mission") {
-            return true;
-        }
-    }
-    return false;
-}
-void MissionCommand::Execute(std::shared_ptr<MavLinkVehicle> com)
-{
-
-    Command::Execute(com);
-    printf("Executing preprogrammed mission (if there is one)...\n");
-    com->setMissionMode();
-}
-
-void MissionCommand::HandleMessage(const MavLinkMessage& message)
-{
-    if (message.msgid == MavLinkExtendedSysState::kMessageId) {
-        // Provides state for additional features
-        // The general system state
-        MavLinkExtendedSysState status;
-        status.decode(message);
-        if (!landed && status.landed_state == static_cast<uint8_t>(MAV_LANDED_STATE::MAV_LANDED_STATE_ON_GROUND)) {
-            printf("Drone has landed\n");
-            Close();
-            landed = true;
-        }
-    }
-}
-
-bool PositionCommand::Parse(const std::vector<std::string>& args)
-{
-
-    this->printLocalPosition = true;
-    this->printGlobalosition = true;
-    this->setHome = false;
-
-    if (args.size() > 0) {
-        std::string cmd = args[0];
-        if (cmd == "pos" || cmd == "position") {
-            if (args.size() > 1) {
-                std::string arg = args[1];
-                if (arg == "home") {
-                    this->setHome = true;
-                }
-            }
-            return true;
-        }
-    }
-    return false;
-}
-void PositionCommand::Execute(std::shared_ptr<MavLinkVehicle> com)
-{
-    Command::Execute(com);
-}
-
-void PositionCommand::HandleMessage(const MavLinkMessage& message)
-{
-    if (printGlobalosition && message.msgid == MavLinkGlobalPositionInt::kMessageId) {
-        printGlobalosition = false;
-        MavLinkGlobalPositionInt pos;
-        pos.decode(message);
-        float lat = static_cast<float>(pos.lat) / 1E7f;
-        float lon = static_cast<float>(pos.lon) / 1E7f;
-        float alt = static_cast<float>(pos.alt) / 1E3f;
-        float alt_ground = static_cast<float>(pos.relative_alt) / 1000;
-        float heading = static_cast<float>(pos.hdg) / 100;
-        printf("Global Position: lat=%f, lon=%f, alt=%f, relalt=%f, heading=%f\n", lat, lon, alt, alt_ground, heading);
-
-        if (this->setHome) {
-            this->setHome = false;
-            if (!this->vehicle->getVehicleState().controls.landed) {
-                printf("Cannot set home position because it is not in the 'landed' state\n");
-            }
-            else {
-                this->vehicle->setHomePosition(lat, lon, alt);
-                printf("Setting Home Position: lat=%f, lon=%f, alt=%f\n", lat, lon, alt);
-            }
-        }
-    }
-    if (printLocalPosition && message.msgid == MavLinkLocalPositionNed::kMessageId) {
-        printLocalPosition = false;
-        MavLinkLocalPositionNed pos;
-        pos.decode(message);
-        printf("Local Position: x=%f, y=%f, z=%f\n", pos.x, pos.y, pos.z);
-    }
-}
-
-bool FakeGpsCommand::Parse(const std::vector<std::string>& args)
-{
-    started = false;
-    if (args.size() > 0) {
-        std::string cmd = args[0];
-        if (cmd == "fakegps") {
-            if (args.size() > 1) {
-                std::string arg = args[1];
-                if (arg == "start") {
-                    start();
-                }
-                else if (arg == "stop") {
-                    stop();
-                }
-                else {
-                    printf("fakegps [start|stop] - start stop simple generation of fake GPS input.\n");
-                    return false;
-                }
-            }
-            return true;
-        }
-    }
-    return false;
-}
-
-void FakeGpsCommand::stop()
-{
-    started = false;
-    if (hil_thread.joinable()) {
-        hil_thread.join();
-    }
-}
-
-void FakeGpsCommand::start()
-{
-    stop();
-    started = true;
-    Utils::cleanupThread(hil_thread);
-    hil_thread = std::thread(&FakeGpsCommand::GpsThread, this);
-}
-
-void FakeGpsCommand::Execute(std::shared_ptr<MavLinkVehicle> mav)
-{
-    // note: we do not reset com when Close() is called because we want to keep running.
-    // user has to invoke "hil stop" to stop the hil thread.
-    this->com = mav;
-}
-
-float FakeGpsCommand::addNoise(float x, float scale)
-{
-    // generate random between 0 and 1
-    float r = static_cast<float>(rand()) / static_cast<float>(RAND_MAX);
-    // move to range -1 to 1
-    r = (r * 2) - 1;
-    // scale it
-    r *= scale;
-    // apply iy
-    return x + r;
-}
-
-void FakeGpsCommand::GpsThread()
-{
-    // wait for the Execute method to be called.
-    while (started && this->com == nullptr) {
-        std::this_thread::sleep_for(std::chrono::milliseconds(100));
-    }
-
-    MavLinkParameter p;
-    p.name = "MAV_USEHILGPS";
-    p.index = -1;
-    p.value = 1;
-    bool r = false;
-    if (!com->setParameter(p).wait(2000, &r) || !r) {
-        printf("Error setting parameter: MAV_USEHILGPS");
-    }
-
-    while (started) {
-
-        uint64_t usec = std::chrono::duration_cast<std::chrono::microseconds>(std::chrono::system_clock::now().time_since_epoch()).count();
-
-        // gps is much slower frequency than IMU.
-        // MAVLINK_MSG_ID_HIL_GPS
-        MavLinkHilGps gps;
-        gps.time_usec = usec;
-        gps.alt = static_cast<int32_t>(addNoise(122.0f, 1) * 1E3);
-        gps.lat = static_cast<int32_t>(addNoise(47.642406f, 0.000001f) * 1E7);
-        gps.lon = static_cast<int32_t>(addNoise(-122.140977f, 0.000001f) * 1E7);
-        gps.eph = static_cast<uint16_t>(addNoise(1, 0.1f) * 100);
-        gps.epv = static_cast<uint16_t>(addNoise(1, 0.1f) * 100);
-        gps.fix_type = 3;
-        gps.satellites_visible = 10;
-        gps.vd = static_cast<int16_t>(addNoise(0, 0.1f) * 100); // cm/s
-        gps.ve = static_cast<int16_t>(addNoise(0, 0.1f) * 100); // cm/s
-        gps.vn = static_cast<int16_t>(addNoise(0, 0.1f) * 100); // cm/s
-        gps.vel = static_cast<uint16_t>(std::abs(addNoise(0, 0.1f) * 100)); // cm/s
-        gps.cog = static_cast<int16_t>(addNoise(0, 0.3f) * 100); // degrees * 100
-        if (com != nullptr) {
-            com->sendMessage(gps);
-        }
-
-        std::this_thread::sleep_for(std::chrono::milliseconds(100));
-    }
-
-    // disable MAV_USEHILGPS
-    p.name = "MAV_USEHILGPS";
-    p.index = -1;
-    p.value = 0;
-    if (!com->setParameter(p).wait(2000, &r) || !r) {
-        printf("Error clearing parameter: MAV_USEHILGPS");
-    }
-}
-
-bool HilCommand::Parse(const std::vector<std::string>& args)
-{
-    started = false;
-    if (args.size() > 0) {
-        std::string cmd = args[0];
-        if (cmd == "hil") {
-            if (args.size() > 1) {
-                std::string arg = args[1];
-                if (arg == "start") {
-                    start();
-                }
-                else if (arg == "stop") {
-                    stop();
-                }
-                else {
-                    printf("hil [start|stop] - start stop simple hil simulation mode to generate fake GPS input.\n");
-                    return false;
-                }
-            }
-            return true;
-        }
-    }
-    return false;
-}
-
-void HilCommand::stop()
-{
-
-    started = false;
-    if (hil_thread.joinable()) {
-        hil_thread.join();
-    }
-}
-
-void HilCommand::start()
-{
-    stop();
-    started = true;
-
-    Utils::cleanupThread(hil_thread);
-    hil_thread = std::thread(&HilCommand::HilThread, this);
-}
-
-void HilCommand::Execute(std::shared_ptr<MavLinkVehicle> mav)
-{
-    // note: we do not reset com when Close() is called because we want to keep running.
-    // user has to invoke "hil stop" to stop the hil thread.
-    this->com = mav;
-}
-
-float HilCommand::addNoise(float x, float scale)
-{
-    // generate random between 0 and 1
-    float r = static_cast<float>(rand()) / static_cast<float>(RAND_MAX);
-    // move to range -1 to 1
-    r = (r * 2) - 1;
-    // scale it
-    r *= scale;
-    // apply iy
-    return x + r;
-}
-
-void HilCommand::HilThread()
-{
-    int slices = 0;
-
-    // wait for the Execute method to be called.
-    while (started && this->com == nullptr) {
-        std::this_thread::sleep_for(std::chrono::milliseconds(100));
-    }
-
-    // add MAV_MODE_FLAG_HIL_ENABLED flag to current mode
-    int mode = com->getVehicleState().mode;
-    mode |= static_cast<int>(MAV_MODE_FLAG::MAV_MODE_FLAG_HIL_ENABLED);
-    MavCmdDoSetMode cmd;
-    cmd.command = static_cast<uint16_t>(MAV_CMD::MAV_CMD_DO_SET_MODE);
-    cmd.Mode = static_cast<float>(mode);
-    com->sendCommand(cmd);
-
-    while (started) {
-        slices++;
-
-        uint64_t usec = std::chrono::duration_cast<std::chrono::microseconds>(std::chrono::system_clock::now().time_since_epoch()).count();
-
-        MavLinkHilSensor hil_sensor;
-        hil_sensor.time_usec = usec;
-        hil_sensor.xacc = addNoise(0, 0.1f);
-        hil_sensor.yacc = addNoise(0, 0.1f);
-        hil_sensor.zacc = addNoise(-9.8f, 0.1f); // gravity
-        hil_sensor.xgyro = addNoise(0, 0.01f);
-        hil_sensor.ygyro = addNoise(0, 0.01f);
-        hil_sensor.zgyro = addNoise(0, 0.01f);
-        hil_sensor.xmag = addNoise(0.2f, 0.1f);
-        hil_sensor.ymag = addNoise(-0.7f, 0.1f);
-        hil_sensor.zmag = addNoise(0.45f, 0.1f);
-        hil_sensor.pressure_alt = addNoise(122, 1);
-        hil_sensor.fields_updated = 1 << 31;
-        if (com != nullptr) {
-            com->sendMessage(hil_sensor);
-        }
-
-        if (slices == 10) {
-            slices = 0;
-            // gps is much slower frequency than IMU.
-            // MAVLINK_MSG_ID_HIL_GPS
-            MavLinkHilGps gps;
-            gps.time_usec = usec;
-            gps.alt = static_cast<int32_t>(addNoise(122.0f, 1) * 1E3);
-            gps.lat = static_cast<int32_t>(addNoise(47.642406f, 0.000001f) * 1E7);
-            gps.lon = static_cast<int32_t>(addNoise(-122.140977f, 0.000001f) * 1E7);
-            gps.eph = static_cast<uint16_t>(addNoise(1, 0.1f) * 100);
-            gps.epv = static_cast<uint16_t>(addNoise(1, 0.1f) * 100);
-            gps.fix_type = 3;
-            gps.satellites_visible = 10;
-            gps.vd = static_cast<int16_t>(addNoise(0, 0.1f) * 100); // cm/s
-            gps.ve = static_cast<int16_t>(addNoise(0, 0.1f) * 100); // cm/s
-            gps.vn = static_cast<int16_t>(addNoise(0, 0.1f) * 100); // cm/s
-            gps.vel = static_cast<uint16_t>(std::abs(addNoise(0, 0.1f) * 100)); // cm/s
-            gps.cog = static_cast<int16_t>(addNoise(0, 0.3f) * 100); // degrees * 100
-            if (com != nullptr) {
-                com->sendMessage(gps);
-            }
-        }
-
-        std::this_thread::sleep_for(std::chrono::milliseconds(10));
-    }
-
-    // disable HIL mode
-    mode = com->getVehicleState().mode;
-    mode &= ~static_cast<int>(MAV_MODE_FLAG::MAV_MODE_FLAG_HIL_ENABLED);
-    cmd.command = static_cast<uint16_t>(MAV_CMD::MAV_CMD_DO_SET_MODE);
-    cmd.Mode = static_cast<float>(mode);
-    com->sendCommand(cmd);
-}
-
-bool BatteryCommand::Parse(const std::vector<std::string>& args)
-{
-    if (args.size() > 0) {
-        std::string cmd = args[0];
-        if (cmd == "battery") {
-            return true;
-        }
-    }
-    return false;
-}
-
-void BatteryCommand::Execute(std::shared_ptr<MavLinkVehicle> com)
-{
-    Command::Execute(com);
-    got_battery_ = false;
-}
-
-void BatteryCommand::HandleMessage(const MavLinkMessage& message)
-{
-    if (!got_battery_ && MavLinkBatteryStatus::kMessageId) {
-        MavLinkBatteryStatus status;
-        status.decode(message);
-        got_battery_ = true;
-        printf("Battery voltage %d mV\n", status.current_battery);
-    }
-}
-
-bool StatusCommand::Parse(const std::vector<std::string>& args)
-{
-    if (args.size() > 0) {
-        std::string cmd = args[0];
-        if (cmd == "status") {
-            return true;
-        }
-    }
-    return false;
-}
-void StatusCommand::Execute(std::shared_ptr<MavLinkVehicle> com)
-{
-    Command::Execute(com);
-    printStatus = true;
-    printExtStatus = true;
-    printHeartbeat = true;
-    printHomePosition = true;
-}
-
-extern void PrintSystemStatus(MavLinkSysStatus& status);
-
-// Enumeration of landed detector states
-const static char* MAV_LANDED_STATE_NAMES[]{
-    // MAV landed state is unknown
-    "MAV_LANDED_STATE_UNDEFINED",
-    // MAV is landed (on ground)
-    "MAV_LANDED_STATE_ON_GROUND",
-    // MAV is in air
-    "MAV_LANDED_STATE_IN_AIR",
-};
-
-void StatusCommand::HandleMessage(const MavLinkMessage& message)
-{
-    if (printStatus && MavLinkSysStatus::kMessageId) {
-        MavLinkSysStatus status;
-        status.decode(message);
-
-        PrintSystemStatus(status);
-        printStatus = false;
-    }
-    if (printExtStatus && message.msgid == MavLinkExtendedSysState::kMessageId) {
-        MavLinkExtendedSysState status;
-        status.decode(message);
-
-        int ls = static_cast<int>(status.landed_state);
-        int max = static_cast<int>(sizeof(MAV_LANDED_STATE_NAMES) / sizeof(char*));
-        if (ls < max) {
-            printf("    landed_state=%s\n", MAV_LANDED_STATE_NAMES[ls]);
-        }
-        printf("    vtol_state=%d\n", static_cast<int>(status.vtol_state));
-        printExtStatus = false;
-    }
-    if (printHeartbeat && message.msgid == MavLinkHeartbeat::kMessageId) {
-        printHeartbeat = false;
-        PrintHeartbeat(message);
-    }
-
-    if (printHomePosition && message.msgid == MavLinkHomePosition::kMessageId) {
-        printHomePosition = false;
-        MavLinkHomePosition home;
-        home.decode(message);
-        float lat = static_cast<float>(home.latitude) / 1E7f;
-        float lon = static_cast<float>(home.longitude) / 1E7f;
-        float alt = static_cast<float>(home.altitude) / 1E3f;
-        printf("Home Position: lat=%f, lon=%f, alt=%f\n", lat, lon, alt);
-    }
-}
-
-bool SendImageCommand::Parse(const std::vector<std::string>& args)
-{
-    fileName = "";
-    if (args.size() > 0) {
-        std::string cmd = args[0];
-        if (cmd == "sendimage") {
-            if (args.size() == 4) {
-                fileName = Utils::trim(args[1], '"');
-                width = atoi(args[2].c_str());
-                height = atoi(args[3].c_str());
-                return true;
-            }
-            else {
-                printf("sendimage is missing some argument\n");
-            }
-        }
-    }
-    return false;
-}
-
-class StreamBuffer
-{
-    size_t size = 0;
-
-public:
-    size_t length = 0;
-    char* buffer = nullptr;
-
-    void Write(char* bytes, size_t len)
-    {
-        if (length + len > size) {
-            size_t newLen = size * 2;
-            if (newLen < size + len) {
-                newLen = size + len;
-            }
-            char* newBuffer = new char[newLen];
-            if (newBuffer == nullptr) {
-                throw std::runtime_error("out of memory");
-            }
-            if (size > 0) {
-                ::memcpy(newBuffer, buffer, size);
-            }
-            buffer = newBuffer;
-            size = newLen;
-        }
-        ::memcpy(&buffer[length], bytes, len);
-        length += len;
-    }
-
-    ~StreamBuffer()
-    {
-        if (buffer != nullptr) {
-            delete[] buffer;
-        }
-    }
-};
-
-void SendImageCommand::Execute(std::shared_ptr<MavLinkVehicle> com)
-{
-    unused(com);
-    if (logViewer.get() == nullptr) {
-        printf("sendimage needs a logviewer (use -log on the command line)\n");
-        return;
-    }
-    std::string ext = Utils::getFileExtension(fileName);
-    ext = Utils::toLower(ext);
-    uint8_t type = 0;
-    if (ext == ".png") {
-        type = static_cast<uint8_t>(MAVLINK_DATA_STREAM_TYPE::MAVLINK_DATA_STREAM_IMG_PNG);
-    }
-    else if (ext == ".jpg") {
-        type = static_cast<uint8_t>(MAVLINK_DATA_STREAM_TYPE::MAVLINK_DATA_STREAM_IMG_JPEG);
-    }
-    else if (ext == ".bmp") {
-        type = static_cast<uint8_t>(MAVLINK_DATA_STREAM_TYPE::MAVLINK_DATA_STREAM_IMG_BMP);
-    }
-    else {
-        printf("unsupported image type: %s\n", ext.c_str());
-        return;
-    }
-
-    FILE* fptr = fopen(fileName.c_str(), "rb");
-    if (fptr == nullptr) {
-        printf("Error opening file '%s'\n", fileName.c_str());
-        return;
-    }
-
-    size_t BUFSIZE = 65536;
-    StreamBuffer sbuf;
-    char* temp = new char[BUFSIZE];
-    size_t len = 0;
-    while (true) {
-
-        size_t i = fread(temp, 1, BUFSIZE, fptr);
-        if (i == 0) {
-            break;
-        }
-        else {
-            sbuf.Write(temp, i);
-            len += i;
-        }
-    }
-    delete[] temp;
-    fclose(fptr);
-
-    MavLinkVideoServer stream{ 1, 1 };
-    stream.connect(logViewer->getConnection());
-    stream.sendFrame(reinterpret_cast<uint8_t*>(sbuf.buffer), static_cast<uint32_t>(len), width, height, type, 100);
-}
-
-bool CapabilitiesCommand::Parse(const std::vector<std::string>& args)
-{
-    if (args.size() > 0) {
-        std::string cmd = args[0];
-        if (cmd == "cap" || cmd == "capabilities") {
-            return true;
-        }
-    }
-    return false;
-}
-void CapabilitiesCommand::Execute(std::shared_ptr<MavLinkVehicle> com)
-{
-    MavLinkAutopilotVersion ver;
-<<<<<<< HEAD
-    if (com->getCapabilities().wait(10000, &ver))
-    {
-=======
-    if (com->getCapabilities().wait(10000, &ver)) {
->>>>>>> 9c84fc13
-        printf("AUTOPILOT_VERSION: \n");
-        printf("    capabilities: %lx\n", static_cast<long unsigned int>(ver.capabilities));
-
-        if ((ver.capabilities & static_cast<int>(MAV_PROTOCOL_CAPABILITY::MAV_PROTOCOL_CAPABILITY_PARAM_FLOAT)) != 0) {
-            printf("      MAV_PROTOCOL_CAPABILITY_PARAM_FLOAT\n");
-        }
-        if ((ver.capabilities & static_cast<int>(MAV_PROTOCOL_CAPABILITY::MAV_PROTOCOL_CAPABILITY_MISSION_INT)) != 0) {
-            printf("      MAV_PROTOCOL_CAPABILITY_MISSION_INT\n");
-        }
-        if ((ver.capabilities & static_cast<int>(MAV_PROTOCOL_CAPABILITY::MAV_PROTOCOL_CAPABILITY_PARAM_UNION)) != 0) {
-            printf("      MAV_PROTOCOL_CAPABILITY_PARAM_UNION\n");
-        }
-        if ((ver.capabilities & static_cast<int>(MAV_PROTOCOL_CAPABILITY::MAV_PROTOCOL_CAPABILITY_FTP)) != 0) {
-            printf("      MAV_PROTOCOL_CAPABILITY_FTP\n");
-        }
-        if ((ver.capabilities & static_cast<int>(MAV_PROTOCOL_CAPABILITY::MAV_PROTOCOL_CAPABILITY_SET_ATTITUDE_TARGET)) != 0) {
-            printf("      MAV_PROTOCOL_CAPABILITY_SET_ATTITUDE_TARGET\n");
-        }
-        if ((ver.capabilities & static_cast<int>(MAV_PROTOCOL_CAPABILITY::MAV_PROTOCOL_CAPABILITY_SET_POSITION_TARGET_LOCAL_NED)) != 0) {
-            printf("      MAV_PROTOCOL_CAPABILITY_SET_POSITION_TARGET_LOCAL_NED\n");
-        }
-        if ((ver.capabilities & static_cast<int>(MAV_PROTOCOL_CAPABILITY::MAV_PROTOCOL_CAPABILITY_SET_POSITION_TARGET_GLOBAL_INT)) != 0) {
-            printf("      MAV_PROTOCOL_CAPABILITY_SET_POSITION_TARGET_GLOBAL_INT\n");
-        }
-        if ((ver.capabilities & static_cast<int>(MAV_PROTOCOL_CAPABILITY::MAV_PROTOCOL_CAPABILITY_TERRAIN)) != 0) {
-            printf("      MAV_PROTOCOL_CAPABILITY_TERRAIN\n");
-        }
-        if ((ver.capabilities & static_cast<int>(MAV_PROTOCOL_CAPABILITY::MAV_PROTOCOL_CAPABILITY_SET_ACTUATOR_TARGET)) != 0) {
-            printf("      MAV_PROTOCOL_CAPABILITY_SET_ACTUATOR_TARGET\n");
-        }
-        if ((ver.capabilities & static_cast<int>(MAV_PROTOCOL_CAPABILITY::MAV_PROTOCOL_CAPABILITY_FLIGHT_TERMINATION)) != 0) {
-            printf("      MAV_PROTOCOL_CAPABILITY_FLIGHT_TERMINATION\n");
-        }
-        if ((ver.capabilities & static_cast<int>(MAV_PROTOCOL_CAPABILITY::MAV_PROTOCOL_CAPABILITY_COMPASS_CALIBRATION)) != 0) {
-            printf("      MAV_PROTOCOL_CAPABILITY_COMPASS_CALIBRATION\n");
-        }
-
-        printf("    flight_sw_version: %d\n", ver.flight_sw_version);
-        printf("    middleware_sw_version: %d\n", ver.middleware_sw_version);
-        printf("    os_sw_version: %d\n", ver.os_sw_version);
-        printf("    board_version: %d\n", ver.board_version);
-        printf("    vendor_id: %d\n", static_cast<int>(ver.vendor_id));
-        printf("    product_id: %d\n", static_cast<int>(ver.product_id));
-        printf("    product_id: %ld\n", static_cast<long>(ver.uid));
-        Close();
-    }
-    else {
-        printf("### capabilities are not being returned after 10 seconds");
-    }
-}
-
-bool GotoCommand::Parse(const std::vector<std::string>& args)
-{
-    cruise_speed_ = 0;
-    if (args.size() > 0) {
-        std::string cmd = args[0];
-        if (cmd == "goto") {
-            if (args.size() >= 4) {
-                tx = static_cast<float>(atof(args[1].c_str()));
-                ty = static_cast<float>(atof(args[2].c_str()));
-                tz = static_cast<float>(atof(args[3].c_str()));
-                if (tz > 0) {
-                    tz = -tz; // probably mean negative, since we are using NED coordinates.
-                }
-                if (std::fabs(tx) > 100) {
-                    printf("### invalid -100 < x < 100 \n");
-                    return false;
-                }
-                if (std::fabs(ty) > 100) {
-                    printf("### invalid -100 < y < 100 \n");
-                    return false;
-                }
-                if (std::fabs(tz) > 100) {
-                    printf("### invalid -100 < z < 100 \n");
-                    return false;
-                }
-
-                if (args.size() == 5) {
-                    cruise_speed_ = static_cast<float>(atof(args[4].c_str()));
-                    if (cruise_speed_ < 0 || cruise_speed_ > 10) {
-                        printf("### invalid speed, 0 < speed < 10\n");
-                        return false;
-                    }
-                }
-                return true;
-            }
-            else {
-                printf("goto - expecting x,y,z arguments\n");
-            }
-        }
-    }
-    return false;
-}
-
-void GotoCommand::Execute(std::shared_ptr<MavLinkVehicle> com)
-{
-    this->channel = com;
-    this->requestedControl = false;
-    this->targetReached = false;
-    this->settled = false;
-    this->hasLocalPosition = false;
-    this->targetPosition = false;
-    this->targetVelocity = false;
-    this->targetVelocityAltHold = false;
-    this->targetSpeed = 0;
-    this->theading = 0;
-    this->paused = false;
-    Command::Execute(com);
-
-    TakeControl();
-}
-
-void GotoCommand::TakeControl()
-{
-    if (!this->requestedControl) {
-        // control works better if we get about 50 of these per second (20ms interval, if we can).
-        this->channel->requestControl();
-        this->requestedControl = true;
-    }
-}
-
-void GotoCommand::Close()
-{
-    if (this->requestedControl && vehicle != nullptr && vehicle->hasOffboardControl()) {
-        vehicle->releaseControl();
-    }
-    this->requestedControl = false;
-    Command::Close();
-}
-
-void GotoCommand::HandleMessage(const MavLinkMessage& message)
-{
-    switch (message.msgid) {
-    case MavLinkLocalPositionNed::kMessageId: // MAVLINK_MSG_ID_LOCAL_POSITION_NED:
-    {
-        // The filtered local position
-        MavLinkLocalPositionNed localPos;
-        localPos.decode(message);
-
-        this->vx = localPos.vx;
-        this->vy = localPos.vy;
-        this->vz = localPos.vz;
-        this->x = localPos.x;
-        this->y = localPos.y;
-        this->z = localPos.z;
-
-        if (paused) {
-            return;
-        }
-
-        if (!this->requestedControl || !channel->hasOffboardControl()) {
-            return;
-        }
-
-        if (!this->hasLocalPosition) {
-            this->hasLocalPosition = true;
-            HasLocalPosition();
-        }
-
-        UpdateTarget();
-
-        if (targetPosition) {
-            // must send these regularly to keep offboard control.
-            channel->moveToLocalPosition(tx, ty, tz, is_yaw, static_cast<float>(theading * M_PI / 180));
-
-            if (this->hasLocalPosition) {
-                if (!targetReached && std::abs(x - tx) < nearDelta && std::abs(y - ty) < nearDelta) {
-                    targetReached = true;
-                }
-                if (targetReached && !settled && (fabs(this->vx) + std::abs(this->vy) + std::abs(this->vz) < almostStationery)) {
-                    settled = true;
-                    // ok, now we can safely switch to loiter.
-                    TargetReached();
-                }
-            }
-        }
-        else if (targetVelocity) {
-
-            // must send these regularly to keep offboard control.
-            // integrate the heading so it is smoother.
-            channel->moveByLocalVelocity(tvx, tvy, tvz, is_yaw, static_cast<float>(theading * M_PI / 180));
-        }
-        else if (targetVelocityAltHold) {
-
-            // must send these regularly to keep offboard control.
-            // integrate the heading so it is smoother.
-            channel->moveByLocalVelocityWithAltHold(tvx, tvy, tz, is_yaw, static_cast<float>(theading * M_PI / 180));
-        }
-        break;
-    }
-    case MavLinkAttitude::kMessageId: // MAVLINK_MSG_ID_ATTITUDE:
-    {
-        MavLinkAttitude att;
-        att.decode(message);
-        pitch = att.pitch;
-        pitchSpeed = att.pitchspeed;
-        roll = att.roll;
-        rollSpeed = att.rollspeed;
-        yaw = att.yaw;
-        yawSpeed = att.yawspeed;
-        break;
-    }
-    default:
-        break;
-    }
-}
-
-void GotoCommand::UpdateTarget()
-{
-}
-
-void GotoCommand::HasLocalPosition()
-{
-    Goto(tx, ty, tz, -1, yaw);
-}
-
-void GotoCommand::Goto(float targetX, float targetY, float targetZ, float speed, float heading, bool isYaw)
-{
-    targetPosition = true;
-    targetVelocity = false;
-    targetVelocityAltHold = false;
-    tx = targetX;
-    ty = targetY;
-    tz = targetZ;
-    is_yaw = isYaw;
-    theading = heading;
-    targetSpeed = speed;
-    targetReached = false;
-}
-
-void GotoCommand::Move(float targetvx, float targetvy, float targetvz, float heading, bool isYaw)
-{
-    targetPosition = false;
-    targetVelocity = true;
-    targetVelocityAltHold = false;
-    tvx = targetvx;
-    tvy = targetvy;
-    tvz = targetvz;
-    is_yaw = isYaw;
-    theading = heading;
-}
-
-void GotoCommand::MoveAltHold(float targetvx, float targetvy, float targetZ, float heading, bool isYaw)
-{
-    targetPosition = false;
-    targetVelocity = false;
-    targetVelocityAltHold = true;
-    tvx = targetvx;
-    tvy = targetvy;
-    tz = targetZ;
-    is_yaw = isYaw;
-    theading = heading;
-}
-
-void GotoCommand::TargetReached()
-{
-    targetReached = true;
-
-    printf("target reached\n");
-}
-
-bool OrbitCommand::Parse(const std::vector<std::string>& args)
-{
-    if (args.size() > 0) {
-        std::string cmd = args[0];
-        if (cmd == "orbit") {
-            radius = 0;
-            if (args.size() > 1) {
-                radius = static_cast<float>(atof(args[1].c_str()));
-                if (radius < 1 || radius > 100) {
-                    printf("radius '%f' is invalid, expecting 1 < radius < 100\n", radius);
-                    return false;
-                }
-            }
-            else {
-                printf("orbit - expecting radius argument\n");
-                return false;
-            }
-            speed = 1;
-            if (args.size() > 2) {
-                speed = static_cast<float>(atof(args[2].c_str()));
-                if (speed < 0.1 || speed > 10) {
-                    printf("speed '%f' is invalid, expecting 0.1 < radius < 10\n", speed);
-                    return false;
-                }
-            }
-            return true;
-        }
-    }
-    return false;
-}
-
-void OrbitCommand::Execute(std::shared_ptr<MavLinkVehicle> com)
-{
-
-    if (!com->isLocalControlSupported()) {
-        throw std::runtime_error(Utils::stringf("Your drone does not support the MAV_PROTOCOL_CAPABILITY_SET_POSITION_TARGET_LOCAL_NED capability."));
-    }
-
-    printf("orbit current position at radius %f\n", static_cast<float>(radius));
-    orbiting = false;
-    flyingToRadius = false;
-    startAngle = 0;
-    startTime = 0;
-    orbits = 0;
-    halfWay = false;
-    previousAngle = 0;
-    orbitSpeed = 0;
-    printf("waiting for local position...\n");
-    GotoCommand::Execute(com);
-}
-
-void OrbitCommand::HasLocalPosition()
-{
-
-    // fly to radius
-    flyingToRadius = true;
-    cx = x;
-    cy = y;
-    cz = z;
-
-    orbiting = false;
-    tx = x + radius;
-    ty = y;
-    tz = cx;
-    printf("Flying to orbit rim...\n");
-}
-
-double pin(double value, double max)
-{
-    if (value > max) {
-        return max;
-    }
-    if (value < -max) {
-        return -max;
-    }
-    return value;
-}
-
-void OrbitCommand::UpdateTarget()
-{
-    const float noMovement = 0.5;
-
-    if (flyingToRadius) {
-
-        double newvx = 1;
-        double newvy = ty - y;
-        newvy = pin(newvy, 1);
-        // it takes about 10 cm to stop and turn.
-        if (x + 0.1 > tx) {
-            // next time around switch to orbiting!
-            printf("Reached the rim of our orbit, switching to circular flight...\n");
-            orbiting = true;
-            orbitSpeed = 0;
-            flyingToRadius = false;
-        }
-        MoveAltHold(static_cast<float>(newvx), static_cast<float>(newvy), cz, 180);
-    }
-    else if (orbiting) {
-        // heading points to center of circle.
-        float dx = x - cx;
-        float dy = y - cy;
-        float angle = atan2(dy, dx);
-
-        if (angle < 0) {
-            angle += static_cast<float>(M_PI * 2);
-        }
-
-        float actualRadius = sqrtf((dx * dx) + (dy * dy));
-        float degrees = static_cast<float>(angle * 180 / M_PI);
-        if (degrees > 360) {
-            degrees -= 360;
-        }
-
-        MeasureTime(degrees);
-        float heading = degrees + 180; // point the camera towards the center of the circle.
-
-        float correction = (radius - actualRadius) / radius;
-        if (previousCorrection != 0) {
-            if (std::fabs(correction) > std::fabs(previousCorrection)) {
-                if (correctionFactor < 30) {
-                    correctionFactor++;
-                }
-            }
-            else if (correctionFactor > 0) {
-                correctionFactor--;
-            }
-        }
-        previousCorrection = correction;
-        correction *= correctionFactor;
-
-        float tangent = static_cast<float>(angle + M_PI_2 - (correction * M_PI / 180));
-
-        double newvx = orbitSpeed * cos(tangent);
-        double newvy = orbitSpeed * sin(tangent);
-
-        // interpoloate the speed ramp up time over 2 seconds from start time
-        if (orbitSpeed < speed) {
-
-            long long now = std::chrono::duration_cast<std::chrono::milliseconds>(std::chrono::system_clock::now().time_since_epoch()).count();
-            long long ms = now - startTime;
-            if (ms > 5000) {
-                orbitSpeed = speed;
-            }
-            else {
-                double percentage = static_cast<double>(ms) / 5000.0; // 5 second target
-                orbitSpeed = static_cast<float>(percentage * speed);
-                //printf("speeding up to %f\n", orbitSpeed);
-            }
-        }
-
-        MoveAltHold(static_cast<float>(newvx), static_cast<float>(newvy), cz, heading);
-
-        if (logViewer.get() != nullptr) {
-            // monitor the sin curves so we can see how on track or off track it actually is.
-            // the shape of the curve will also tell us if we are progressing at a consistent
-            // speed, the more deformed the sin curve the worse our progress.
-
-            // pack this tracking info into mavlink_vicon_position_estimate_t just because we can....
-
-            MavLinkViconPositionEstimate est;
-            est.pitch = est.roll = est.z = est.yaw = 0;
-            est.usec = static_cast<uint32_t>(std::chrono::duration_cast<std::chrono::microseconds>(std::chrono::system_clock::now().time_since_epoch()).count());
-
-            est.x = sin(angle) * radius;
-            est.y = sin(angle) * actualRadius;
-
-            logViewer->sendMessage(est);
-        }
-    }
-}
-
-void OrbitCommand::MeasureTime(float degrees)
-{
-    if (startTime == 0) {
-        startAngle = degrees;
-        startTime = std::chrono::duration_cast<std::chrono::milliseconds>(std::chrono::system_clock::now().time_since_epoch()).count();
-    }
-    else if (!halfWay && std::fabs(startAngle - degrees) >= 180) {
-        halfWay = true;
-    }
-    else if (halfWay && degrees < previousAngle) {
-        // degrees just flipped from 359 to 0.
-        auto endTime = std::chrono::duration_cast<std::chrono::milliseconds>(std::chrono::system_clock::now().time_since_epoch()).count();
-        auto durationMs = endTime - startTime;
-        printf("Completed orbit %d is %f seconds\n", orbits++, (static_cast<float>(durationMs) / 1000.0f));
-        startTime = endTime;
-        halfWay = false;
-    }
-    previousAngle = degrees;
-}
-
-bool RotateCommand::Parse(const std::vector<std::string>& args)
-{
-    if (args.size() > 0) {
-        std::string cmd = args[0];
-        if (cmd == "rotate") {
-
-            if (args.size() > 1) {
-                std::string arg = args[1];
-                cmd_ = arg;
-
-                // this enables us to test what happens when offboard control is lost and resumed.
-                if (arg == "resume" || arg == "pause") {
-                    return true;
-                }
-                speed_ = static_cast<float>(atof(arg.c_str()));
-            }
-<<<<<<< HEAD
-            else
-            {
-=======
-            else {
->>>>>>> 9c84fc13
-                speed_ = 10;
-            }
-            return true;
-        }
-    }
-
-    return false;
-}
-
-void RotateCommand::Execute(std::shared_ptr<MavLinkVehicle> com)
-{
-    if (!com->isLocalControlSupported()) {
-        throw std::runtime_error(Utils::stringf("Your drone does not support the MAV_PROTOCOL_CAPABILITY_SET_POSITION_TARGET_LOCAL_NED capability."));
-    }
-
-    if (cmd_ == "resume") {
-        this->Resume();
-    }
-    else if (cmd_ == "pause") {
-        this->Pause();
-    }
-    else {
-        start_ = false;
-        printf("rotating at current position at %f degrees/second\n", static_cast<float>(speed_));
-        GotoCommand::Execute(com);
-    }
-}
-
-void RotateCommand::HasLocalPosition()
-{
-    if (!start_) {
-        // in case we are flying fast, we first do a Goto to get to a fixed stationary position before we try and start rotating.
-        Goto(x, y, z, -1, yaw);
-    }
-}
-
-void RotateCommand::TargetReached()
-{
-    count_down_ = 10;
-    start_ = true;
-}
-
-void RotateCommand::UpdateTarget()
-{
-    if (paused) {
-        return;
-    }
-
-    if (start_) {
-        if (count_down_ == 0) {
-            Move((tx - x) / 10, (ty - y) / 10, (tz - z) / 10, speed_, false);
-        }
-        else {
-            count_down_--;
-        }
-    }
-}
-
-bool SquareCommand::Parse(const std::vector<std::string>& args)
-{
-    if (args.size() > 0) {
-        std::string cmd = args[0];
-        if (cmd == "square") {
-            length_ = 1;
-            speed_ = 0.2f;
-            if (args.size() > 1) {
-                length_ = static_cast<float>(atof(args[1].c_str()));
-                if (length_ < 0 || length_ > 100) {
-                    printf("invalid length '%f', expecting 1 < length < 100 ", length_);
-                    return false;
-                }
-            }
-            if (args.size() > 2) {
-                speed_ = static_cast<float>(atof(args[2].c_str()));
-                if (speed_ < 0.1 || speed_ > 10) {
-                    printf("invalid speed '%f', expecting 0.1 < speed < 10", speed_);
-                    return false;
-                }
-                speed_ *= 0.8f; // hack to make it match real drone.
-            }
-            return true;
-        }
-    }
-
-    return false;
-}
-
-void SquareCommand::Execute(std::shared_ptr<MavLinkVehicle> com)
-{
-    if (!com->isLocalControlSupported()) {
-        throw std::runtime_error(Utils::stringf("Your drone does not support the MAV_PROTOCOL_CAPABILITY_SET_POSITION_TARGET_LOCAL_NED capability."));
-    }
-    started_ = false;
-    leg_ = 0;
-    near = speed_;
-    printf("executing a square pattern of length %f and at %f m/s\n", length_, speed_);
-    GotoCommand::Execute(com);
-}
-
-<<<<<<< HEAD
-void SquareCommand::setNextTarget() {
-=======
-void SquareCommand::setNextTarget()
-{
->>>>>>> 9c84fc13
-
-    switch (leg_) {
-    case 0:
-        printf("Driving north\n");
-        tx = sx_ + length_;
-        ty = sy_;
-        tz = sz_;
-        theading = 0;
-        break;
-    case 1:
-        printf("Driving east\n");
-        tx = sx_ + length_;
-        ty = sy_ + length_;
-        tz = sz_;
-        theading = 0;
-        break;
-    case 2:
-        printf("Driving south\n");
-        tx = sx_;
-        ty = sy_ + length_;
-        tz = sz_;
-        theading = 0;
-        break;
-    case 3:
-        printf("Driving west\n");
-        tx = sx_;
-        ty = sy_;
-        tz = sz_;
-        tvx = 0;
-        theading = 0;
-        break;
-    default:
-        break;
-    }
-}
-
-void SquareCommand::HasLocalPosition()
-{
-    if (!started_) {
-        theading = 0;
-        sx_ = x;
-        sy_ = y;
-        sz_ = z;
-        started_ = true;
-        // ok, now we can start moving by velocity
-        setNextTarget();
-    }
-}
-
-void SquareCommand::UpdateTarget()
-{
-    if (started_) {
-        float dx = tx - x;
-        float dy = ty - y;
-        float dist = sqrtf((dx * dx) + (dy * dy));
-
-        if (std::abs(dx) < near && std::abs(dy) < near) {
-            leg_++;
-            if (leg_ == 4) leg_ = 0;
-            setNextTarget();
-
-            // recompute to new target.
-            dx = tx - x;
-            dy = ty - y;
-            dist = sqrtf((dx * dx) + (dy * dy));
-        }
-
-        if (dist > speed_) {
-            float scale = speed_ / dist;
-            dx *= scale;
-            dy *= scale;
-        }
-        tvx = dx;
-        tvy = dy;
-        tvz = 0;
-
-        MoveAltHold(tvx, tvy, tz, theading, true);
-    }
-}
-
-bool WiggleCommand::Parse(const std::vector<std::string>& args)
-{
-    if (args.size() > 0) {
-        wiggle_size_ = 1;
-        std::string cmd = args[0];
-        if (cmd == "wiggle") {
-            xaxis_ = false;
-            wiggle_size_ = 2;
-            wiggle_angle_ = 10;
-
-            if (args.size() > 1) {
-                wiggle_size_ = static_cast<float>(atof(args[1].c_str()));
-            }
-            if (args.size() > 2) {
-                wiggle_angle_ = static_cast<float>(atof(args[2].c_str()));
-            }
-            if (args.size() > 3) {
-                auto axis = args[3];
-                if (axis == "x") {
-                    xaxis_ = true;
-                }
-            }
-
-            return true;
-        }
-    }
-    return false;
-}
-
-void WiggleCommand::Execute(std::shared_ptr<MavLinkVehicle> com)
-{
-    if (!com->isAttitudeControlSupported()) {
-        throw std::runtime_error(Utils::stringf("Your drone does not support the MAV_PROTOCOL_CAPABILITY_SET_ATTITUDE_TARGET capability."));
-    }
-    started_ = false;
-
-    auto state = com->getVehicleState();
-    auto pos = state.local_est.pos;
-    this->sx_ = pos.x;
-    this->sy_ = pos.y;
-    this->sz_ = pos.z;
-    Command::Execute(com); // subscribe.
-    com->setMessageInterval(static_cast<int>(MavLinkMessageIds::MAVLINK_MSG_ID_LOCAL_POSITION_NED), 30);
-    com->setMessageInterval(static_cast<int>(MavLinkMessageIds::MAVLINK_MSG_ID_ATTITUDE_TARGET), 30);
-
-    com->requestControl();
-
-    meter_.reset();
-
-    // start by moving right with 10 degree roll.
-    targetAngle_ = wiggle_angle_;
-    ready_ = false;
-    started_ = true;
-}
-
-void WiggleCommand::HandleMessage(const MavLinkMessage& message)
-{
-    if (!started_) {
-        // haven't started yet.
-        return;
-    }
-
-    switch (message.msgid) {
-    case MavLinkAttitudeTarget::kMessageId: {
-        _current.decode(message);
-        if (!ready_) {
-            ready_ = true;
-            flipped_ = true;
-            previous_ = 0;
-            ramp_up_speed_ = true;
-            start_thrust_ = _current.thrust;
-            DebugOutput("start_thrust_=%f", start_thrust_);
-            // these PID values were calculated experimentally using AltHoldCommand, this provides the best
-            // control over thrust to achieve minimal over/under shoot in a reasonable amount of time.
-            thrust_controller_.setPoint(-this->sz_, .05f, .005f, 0.09f);
-        }
-        break;
-    }
-    case MavLinkLocalPositionNed::kMessageId: {
-        if (!ready_) {
-            return;
-        }
-
-        if (vehicle->hasOffboardControl()) {
-            MavLinkLocalPositionNed pos;
-            pos.decode(message);
-
-            if (xaxis_) {
-                wiggleX(pos);
-            }
-            else {
-                wiggleY(pos);
-            }
-
-            meter_.reportMessageRate();
-        }
-        break;
-    }
-    default:
-        break;
-    }
-}
-
-void WiggleCommand::wiggleX(const MavLinkLocalPositionNed& pos)
-{
-    // track how our actual pitch is coming along compared to our target
-    float roll, pitch;
-
-    // and check position
-    double dx = this->sx_ - pos.x;
-    double dy = this->sy_ - pos.y;
-    double z = pos.z;
-
-    // the amount of pitch should depend on our speed in that direction.
-    double speed = std::fabs(pos.vx);
-
-    float ctrl = thrust_controller_.control(static_cast<float>(-z));
-
-    float thrust = start_thrust_ + ctrl;
-
-    // passed the midpoint.
-    if ((previous_ > 0 && pos.vx < 0) || (previous_ < 0 && pos.vx > 0)) {
-        DebugOutput("wiggle velocity flipped");
-        flipped_ = true;
-    }
-    previous_ = pos.vx;
-
-    // fade out the pitch as we pick up speed so we don't overshoot.
-    pitch = targetAngle_;
-    if (flipped_ && !ramp_up_speed_) {
-        float f = fmax(static_cast<float>(speed * 2), 1.0f);
-        pitch /= f;
-    }
-    if (ramp_up_speed_ && speed > 0.5f) {
-        ramp_up_speed_ = false;
-    }
-
-    // see if we just crossed the wiggle distance threshold.
-    // (pitch affects the x-position).
-    if (flipped_ && targetAngle_ > 0 && dx > wiggle_size_) {
-        flipped_ = false;
-        // reverse direction with a -30 degrees quick stop
-        targetAngle_ = static_cast<float>(-wiggle_angle_);
-        pitch = targetAngle_;
-        DebugOutput("wiggle reversing direction");
-    }
-    else if (flipped_ && targetAngle_ < 0 && dx < -wiggle_size_) {
-        flipped_ = false;
-        // reverse direction with a 30 degrees quick stop
-        targetAngle_ = static_cast<float>(wiggle_angle_);
-        pitch = targetAngle_;
-        DebugOutput("wiggle reversing direction");
-    }
-
-    // try and keep y on target by using roll, but only use a little bit since it shouldn't wander
-    // too much in that direction.
-    roll = fmax(-0.2f, fmin(0.2f, static_cast<float>((-pos.vy / 5.0f) + (dy / 10.0f))));
-
-    //DebugOutput("ctrl=%f, sz=%f, z=%f, dz=%f, new thrust=%f", ctrl, sz_, z, sz_ - z, thrust);
-    roll = static_cast<float>(roll * 180.0f / M_PI);
-    vehicle->moveByAttitude(roll, pitch, 0.0f, 0, 0, 0, thrust);
-}
-void WiggleCommand::wiggleY(const MavLinkLocalPositionNed& pos)
-{
-
-    // track how our actual roll is coming along compared to our target
-    float roll, pitch;
-
-    // and check position
-    double dx = this->sx_ - pos.x;
-    double dy = this->sy_ - pos.y;
-    double z = pos.z;
-
-    // the amount of roll should depend on our speed in that direction.
-    double speed = std::fabs(pos.vy);
-
-    float ctrl = thrust_controller_.control(static_cast<float>(-z));
-
-    float thrust = start_thrust_ + ctrl;
-
-    // passed the midpoint.
-    if ((previous_ > 0 && pos.vy < 0) || (previous_ < 0 && pos.vy > 0)) {
-        DebugOutput("wiggle velocity flipped");
-        flipped_ = true;
-    }
-    previous_ = pos.vy;
-
-    // fade out the roll as we pick up speed so we don't overshoot.
-    roll = targetAngle_;
-    if (flipped_ && !ramp_up_speed_) {
-        float f = fmax(static_cast<float>(speed * 2), 1.0f);
-        roll /= f;
-    }
-    if (ramp_up_speed_ && speed > 0.5f) {
-        ramp_up_speed_ = false;
-    }
-
-    // see if we just crossed the wiggle distance threshold.
-    // (roll affects the y-position).
-    if (flipped_ && targetAngle_ > 0 && dy < -wiggle_size_) {
-        flipped_ = false;
-        // reverse direction with a -30 degrees quick stop
-        targetAngle_ = static_cast<float>(-wiggle_angle_);
-        roll = targetAngle_;
-        DebugOutput("wiggle reversing direction");
-    }
-    else if (flipped_ && targetAngle_ < 0 && dy > wiggle_size_) {
-        flipped_ = false;
-        // reverse direction with a 30 degrees quick stop
-        targetAngle_ = static_cast<float>(wiggle_angle_);
-        roll = targetAngle_;
-        DebugOutput("wiggle reversing direction");
-    }
-
-    // try and keep x on target by using pitch, but only use a little bit since it shouldn't wander
-    // too much in that direction.
-    pitch = fmax(-0.2f, fmin(0.2f, static_cast<float>((pos.vx / 5.0f) - (dx / 10.0f))));
-
-    //DebugOutput("ctrl=%f, sz=%f, z=%f, dz=%f, new thrust=%f", ctrl, sz_, z, sz_ - z, thrust);
-    pitch = static_cast<float>(pitch * 180.0f / M_PI);
-    vehicle->moveByAttitude(roll, pitch, 0.0f, 0, 0, 0, thrust);
-}
-
-void WiggleCommand::Close()
-{
-    started_ = false;
-    ready_ = false;
-    if (vehicle != nullptr) {
-        vehicle->releaseControl();
-    }
-    Command::Close();
-}
-
-// for testing PID controller.
-//class AltHoldCommand : public Command
-//{
-//	std::shared_ptr<MavLinkVehicle> channel;
-//	float sx_, sy_, sz_;
-//	MavLinkAttitudeTarget _current;
-//	PidController thrust_controller_;
-//public:
-bool AltHoldCommand::Parse(const std::vector<std::string>& args)
-{
-    if (args.size() > 0) {
-        std::string cmd = args[0];
-        if (cmd == "hold") {
-            if (args.size() > 1) {
-                sz_ = static_cast<float>(atof(args[1].c_str()));
-            }
-<<<<<<< HEAD
-            else
-            {
-=======
-            else {
->>>>>>> 9c84fc13
-                printf("hold - missing altitude parameter.\n");
-                return false;
-            }
-            kp_ = 1;
-            ki_ = 0;
-            kd_ = 0;
-            if (args.size() > 2) {
-                kp_ = static_cast<float>(atof(args[2].c_str()));
-            }
-            if (args.size() > 3) {
-                ki_ = static_cast<float>(atof(args[3].c_str()));
-            }
-            if (args.size() > 4) {
-                kd_ = static_cast<float>(atof(args[4].c_str()));
-            }
-            return true;
-        }
-    }
-    return false;
-}
-
-void AltHoldCommand::Close()
-{
-    if (vehicle != nullptr) {
-        vehicle->releaseControl();
-    }
-    Command::Close();
-}
-
-void AltHoldCommand::Execute(std::shared_ptr<MavLinkVehicle> com)
-{
-    vehicle = com;
-    if (!com->isAttitudeControlSupported()) {
-        throw std::runtime_error(Utils::stringf("Your drone does not support the MAV_PROTOCOL_CAPABILITY_SET_ATTITUDE_TARGET capability."));
-    }
-    ready_ = false;
-    started_ = false;
-    auto state = com->getVehicleState();
-    auto pos = state.local_est.pos;
-    this->sx_ = pos.x;
-    this->sy_ = pos.y;
-
-    // this->sz_ = pos.z; // user defined target.
-    Command::Execute(com); // subscribe.
-    com->setMessageInterval(static_cast<int>(MavLinkMessageIds::MAVLINK_MSG_ID_LOCAL_POSITION_NED), 30);
-    com->setMessageInterval(static_cast<int>(MavLinkMessageIds::MAVLINK_MSG_ID_ATTITUDE_TARGET), 30);
-
-    com->requestControl();
-
-    // move to local position keeps the offboard control happy.
-    com->moveToLocalPosition(pos.x, pos.y, pos.z, true, static_cast<float>(state.attitude.yaw * M_PI / 180));
-
-    started_ = true;
-}
-
-void AltHoldCommand::HandleMessage(const MavLinkMessage& message)
-{
-    if (!started_) {
-        // haven't started yet.
-        return;
-    }
-
-    switch (message.msgid) {
-    case MavLinkAttitudeTarget::kMessageId: {
-        _current.decode(message);
-        if (!ready_) {
-            start_thrust_ = _current.thrust;
-            DebugOutput("start_thrust_=%f", start_thrust_);
-            thrust_controller_.setPoint(this->sz_, kp_, ki_, kd_);
-            ready_ = true;
-        }
-        break;
-    }
-    case MavLinkLocalPositionNed::kMessageId: {
-        if (!ready_) {
-            return;
-        }
-        MavLinkLocalPositionNed pos;
-        pos.decode(message);
-
-        // and check position
-        //double dx = this->sx_ - pos.x;
-        //double dy = this->sy_ - pos.y;
-        double z = pos.z;
-
-        float ctrl = thrust_controller_.control(static_cast<float>(z));
-        float thrust = start_thrust_ + ctrl;
-
-        printf("thrust:%f\tctrl:%f\n", thrust, ctrl);
-
-        // try and keep x & y on target by using pitch & roll, but only use a little bit since it shouldn't wander
-        // too much in that direction.
-        float pitch = fmax(-0.2f, fmin(0.2f, pos.vx / 5.0f));
-        float roll = fmax(-0.2f, fmin(0.2f, -pos.vy / 5.0f));
-
-        // adjust thrust so we keep steady height target
-        thrust = static_cast<float>(fmax(0.01, fmin(1.0, thrust)));
-
-        //DebugOutput("ctrl=%f, sz=%f, z=%f, dz=%f, new thrust=%f", ctrl, sz_, z, sz_ - z, thrust);
-        vehicle->moveByAttitude(roll, pitch, 0, 9, 0, 0, thrust);
-        break;
-    }
-    default:
-        break;
-    }
-}
-
-std::string replaceAll(std::string s, char toFind, char toReplace)
-{
-    size_t pos = s.find_first_of(toFind, 0);
-    while (pos != std::string::npos) {
-        s.replace(pos, 1, 1, toReplace);
-        pos = s.find_first_of(toFind, 0);
-    }
-    return s;
-}
-
-std::string normalize(std::string arg)
-{
-    if (FileSystem::kPathSeparator == '\\') {
-        return replaceAll(arg, '/', '\\'); // make sure user input matches what FileSystem will do when resolving paths.
-    }
-    return arg;
-}
-
-std::string toPX4Path(std::string arg)
-{
-    if (FileSystem::kPathSeparator == '\\') {
-        return replaceAll(arg, '\\', '/'); // PX4 uses '/'
-    }
-    return arg;
-}
-
-bool FtpCommand::Parse(const std::vector<std::string>& args)
-{
-    //	"ftp [ls|cd name|get source [target]|put source target]";
-    cmd = none;
-    if (args.size() > 0) {
-        std::string command = args[0];
-        if (command == "ls") {
-            cmd = list;
-
-            if (args.size() > 1) {
-                std::string rel = normalize(args[1]);
-                source = FileSystem::resolve(cwd, rel);
-            }
-            else {
-                source = FileSystem::resolve(cwd, "");
-            }
-        }
-        else if (command == "cd") {
-            cmd = cd;
-            if (args.size() > 1) {
-                std::string rel = normalize(args[1]);
-                cwd = FileSystem::resolve(cwd, rel);
-            }
-            else {
-                cmd = none;
-                printf("current directory is %s\n", cwd.c_str());
-            }
-        }
-        else if (command == "get") {
-            cmd = get;
-            if (args.size() > 1) {
-                std::string rel = normalize(args[1]);
-                target = FileSystem::resolve(cwd, rel);
-                if (args.size() > 2) {
-                    source = args[2];
-                }
-                else {
-                    cmd = none;
-                    printf("Missing local file name\n");
-                }
-            }
-            else {
-                cmd = none;
-                printf("Missing remote file name\n");
-            }
-        }
-        else if (command == "put") {
-            cmd = put;
-            if (args.size() > 1) {
-                // local remote
-                source = args[1];
-                if (args.size() > 2) {
-                    std::string rel = normalize(args[2]);
-                    target = FileSystem::resolve(cwd, rel);
-                    target = toPX4Path(target);
-                }
-                else {
-                    cmd = none;
-                    printf("Missing remote file name\n");
-                }
-            }
-            else {
-                cmd = none;
-                printf("Missing local file name\n");
-            }
-        }
-        else if (command == "rm") {
-            cmd = remove;
-            if (args.size() > 1) {
-                std::string rel = normalize(args[1]);
-                target = FileSystem::resolve(cwd, rel);
-                target = toPX4Path(target);
-            }
-            else {
-                cmd = none;
-                printf("Missing remote file name\n");
-            }
-        }
-        else if (command == "mkdir") {
-            cmd = mkdir;
-            if (args.size() > 1) {
-                std::string rel = normalize(args[1]);
-                target = FileSystem::resolve(cwd, rel);
-                target = toPX4Path(target);
-            }
-            else {
-                cmd = none;
-                printf("Missing remote file path\n");
-            }
-        }
-        else if (command == "rmdir") {
-            cmd = rmdir;
-            if (args.size() > 1) {
-                std::string rel = normalize(args[1]);
-                target = FileSystem::resolve(cwd, rel);
-                target = toPX4Path(target);
-            }
-            else {
-                cmd = none;
-                printf("Missing remote file path\n");
-            }
-        }
-    }
-    return (cmd != none);
-}
-
-void FtpCommand::Execute(std::shared_ptr<MavLinkVehicle> com)
-{
-    if (client == nullptr) {
-        client = std::make_shared<MavLinkFtpClient>(166, 1);
-        client->connect(com->getConnection());
-    }
-    if (!client->isSupported()) {
-        printf("ftp commands are not supported by your drone\n");
-    }
-    switch (cmd) {
-    case FtpCommand::list:
-        doList();
-        break;
-    case FtpCommand::cd:
-        // already handled by the parse method.
-        break;
-    case FtpCommand::get:
-        doGet();
-        break;
-    case FtpCommand::put:
-        doPut();
-        break;
-    case FtpCommand::remove:
-        doRemove();
-        break;
-    case FtpCommand::mkdir:
-        doMkdir();
-        break;
-    case FtpCommand::rmdir:
-        doRmdir();
-        break;
-    default:
-        break;
-    }
-}
-
-void FtpCommand::startMonitor()
-{
-    stopMonitor();
-    progress.complete = false;
-    progress.current = 0;
-    progress.goal = 0;
-    progress.message = "";
-
-    Utils::cleanupThread(monitorThread);
-    monitorThread = std::thread{ &FtpCommand::monitor, this };
-}
-
-void FtpCommand::stopMonitor()
-{
-
-    if (monitorThread.joinable()) {
-        progress.complete = true;
-        monitorThread.join();
-    }
-}
-
-void FtpCommand::Close()
-{
-    Command::Close();
-    if (client != nullptr) {
-        client->cancel();
-    }
-}
-
-void FtpCommand::doList()
-{
-
-    std::vector<MavLinkFileInfo> files;
-
-    startMonitor();
-    std::string dir = toPX4Path(source);
-    client->list(progress, dir, files);
-    stopMonitor();
-    printf("\n");
-
-    int count = 0;
-    for (auto iter = files.begin(); iter != files.end(); iter++) {
-        count++;
-        auto info = *iter;
-        if (info.is_directory) {
-            printf("<DIR>    %s\n", info.name.c_str());
-        }
-        else {
-            printf("%8d %s\n", info.size, info.name.c_str());
-        }
-    }
-    if (count == 0) {
-        printf("directory is empty\n");
-    }
-    if (progress.error != 0) {
-        printf("%s\n", progress.message.c_str());
-    }
-    if (progress.average_rate != 0) {
-        printf("%d msgs received, %f milliseconds per packet, longest delay=%f\n", progress.message_count, progress.average_rate, progress.longest_delay);
-    }
-}
-
-<<<<<<< HEAD
-void FtpCommand::doGet() {
-=======
-void FtpCommand::doGet()
-{
->>>>>>> 9c84fc13
-
-    std::string fsTarget = normalize(target);
-    std::string leaf = FileSystem::getFileName(fsTarget);
-    bool wildcards;
-    if (!parse(leaf, wildcards)) {
-        printf("wildcard pattern '%s' is too complex\n", leaf.c_str());
-<<<<<<< HEAD
-    } else if (wildcards) {
-=======
-    }
-    else if (wildcards) {
->>>>>>> 9c84fc13
-        std::vector<MavLinkFileInfo> files;
-        FileSystem::removeLeaf(fsTarget);
-        std::string dir = toPX4Path(fsTarget);
-        printf("getting all files in: %s matching '%s' ", dir.c_str(), leaf.c_str());
-
-        startMonitor();
-        client->list(progress, toPX4Path(dir), files);
-        stopMonitor();
-        printf("\n");
-
-        int count = 0;
-        int matching = 0;
-        for (auto iter = files.begin(); iter != files.end(); iter++) {
-            count++;
-            auto info = *iter;
-            if (!info.is_directory) {
-                if (matches(leaf, info.name)) {
-                    matching++;
-                    printf("Getting %8d %s", info.size, info.name.c_str());
-                    std::string sourceFile = FileSystem::combine(source, info.name);
-                    std::string targetFile = FileSystem::combine(dir, info.name);
-                    startMonitor();
-                    client->get(progress, toPX4Path(targetFile), sourceFile);
-                    stopMonitor();
-                    printf("\n");
-                    if (progress.error != 0) {
-                        break;
-                    }
-                }
-            }
-        }
-        if (progress.error == 0) {
-            if (count == 0) {
-                printf("directory is empty\n");
-            }
-            else if (matching == 0) {
-                printf("no matching files\n");
-            }
-        }
-    }
-    else {
-        printf("Getting %s", target.c_str());
-        startMonitor();
-        client->get(progress, toPX4Path(target), source);
-        stopMonitor();
-        printf("\n");
-    }
-    if (progress.error != 0) {
-        printf("%s\n", progress.message.c_str());
-        printf("get failed\n");
-    }
-    else {
-        printf("ok\n");
-    }
-    if (progress.average_rate != 0) {
-        printf("%d msgs received, %f milliseconds per packet, longest delay=%f\n", progress.message_count, progress.average_rate, progress.longest_delay);
-    }
-}
-
-void FtpCommand::doPut()
-{
-    startMonitor();
-    printf("Writing %s", target.c_str());
-    client->put(progress, toPX4Path(target), source);
-    stopMonitor();
-    printf("\n");
-    if (progress.error != 0) {
-        printf("%s\n", progress.message.c_str());
-        printf("put failed\n");
-    }
-    else {
-        printf("ok\n");
-    }
-    if (progress.average_rate != 0) {
-        printf("%d msgs received, %f milliseconds per packet, longest delay=%f\n", progress.message_count, progress.average_rate, progress.longest_delay);
-    }
-}
-
-void FtpCommand::doRemove()
-{
-    std::string fsTarget = normalize(target);
-    std::string leaf = FileSystem::getFileName(fsTarget);
-    if (leaf.size() > 0 && (leaf[0] == '/' || leaf[0] == '\\')) {
-        leaf = leaf.substr(1);
-    }
-    bool wildcards = false;
-    if (!parse(leaf, wildcards)) {
-        printf("wildcard pattern '%s' is too complex\n", leaf.c_str());
-    }
-    else if (wildcards) {
-        std::vector<MavLinkFileInfo> files;
-        FileSystem::removeLeaf(fsTarget);
-        std::string dir = toPX4Path(fsTarget);
-        printf("removing all files in %s matching '%s'\n", dir.c_str(), leaf.c_str());
-        startMonitor();
-        client->list(progress, toPX4Path(dir), files);
-        stopMonitor();
-        printf("\n");
-
-        int count = 0;
-        int matching = 0;
-        for (auto iter = files.begin(); iter != files.end(); iter++) {
-            count++;
-            auto info = *iter;
-            if (!info.is_directory) {
-                if (matches(leaf, info.name)) {
-                    matching++;
-                    printf("Removing %s ", info.name.c_str());
-                    std::string targetFile = FileSystem::combine(normalize(dir), info.name);
-                    startMonitor();
-                    client->remove(progress, toPX4Path(targetFile));
-                    stopMonitor();
-                    printf("\n");
-                    if (progress.error != 0) {
-                        break;
-                    }
-                }
-            }
-        }
-        if (progress.error == 0) {
-            if (count == 0) {
-                printf("directory is empty\n");
-            }
-            else if (matching == 0) {
-                printf("no matching files\n");
-            }
-        }
-    }
-    else {
-        printf("Removing %s ", target.c_str());
-        startMonitor();
-        client->remove(progress, toPX4Path(target));
-        stopMonitor();
-        printf("\n");
-    }
-
-    if (progress.error != 0) {
-        printf("remove failed\n");
-    }
-    else {
-        printf("ok\n");
-    }
-}
-
-void FtpCommand::doMkdir()
-{
-    printf("Creating directory %s ", target.c_str());
-    startMonitor();
-    client->mkdir(progress, target);
-    stopMonitor();
-    printf("\n");
-    if (progress.error != 0) {
-        printf("remove failed\n");
-    }
-    else {
-        printf("ok\n");
-    }
-}
-
-void FtpCommand::doRmdir()
-{
-    printf("Removing directory %s ", target.c_str());
-    startMonitor();
-    client->rmdir(progress, target);
-    stopMonitor();
-    printf("\n");
-    if (progress.error != 0) {
-        printf("remove failed\n");
-    }
-    else {
-        printf("ok\n");
-    }
-}
-
-void FtpCommand::monitor()
-{
-    std::string msg = progress.message;
-    double percent = 0;
-
-    while (!progress.complete) {
-        if (progress.goal > 0) {
-            double p = static_cast<double>(progress.current) / static_cast<double>(progress.goal);
-            if (static_cast<int>(p * 10) > static_cast<int>(percent * 10)) {
-                printf(".");
-                percent = p;
-            }
-            if (progress.message != "" && progress.message != msg) {
-                msg = progress.message;
-                printf("%s\n", msg.c_str());
-            }
-            std::this_thread::sleep_for(std::chrono::milliseconds(100));
-        }
-    }
-}
-
-bool FtpCommand::parse(const std::string& name, bool& wildcards) const
-{
-    // we only support very simple patterns for now.
-    // each wildcard must be separated by literal.
-    wildcards = false;
-    size_t wildcardpos = -1;
-    for (size_t i = 0, s = name.size(); i < s; i++) {
-        char ch = name[i];
-        if (ch == '*' || ch == '?') {
-            if (wildcards && wildcardpos + 1 == i) {
-                // back to back wildcards with no literal in between is too complex.
-                return false;
-            }
-            wildcards = true;
-            wildcardpos = i;
-        }
-    }
-    return true;
-}
-
-bool FtpCommand::matches(const std::string& pattern, const std::string& name) const
-{
-    size_t p = 0;
-    size_t ps = pattern.size();
-    // we only support simple matching for now, we can add full regex later if we need it.
-    for (size_t i = 0, s = name.size(); i < s; i++) {
-        if (p >= ps) {
-            return false;
-        }
-        char pc = pattern[p];
-        char ch = name[i];
-        if (pc == '?' || pc == ch) {
-            // yep!
-            p++;
-        }
-        else if (pc != '*') {
-            return false;
-        }
-        else if (p + 1 < ps && pattern[p + 1] == ch) {
-            // '*' is done we found the next matching char
-            p += 2;
-        }
-    }
-    if (p + 1 == ps && pattern[p] == '*') {
-        // this is ok.
-        return true;
-    }
-    return p == ps;
-}
-
-bool NshCommand::Parse(const std::vector<std::string>& args)
-{
-    if (args.size() > 0) {
-        std::string command = args[0];
-        if (command == "nsh") {
-            return true;
-        }
-    }
-    return false;
-}
-
-void NshCommand::Execute(std::shared_ptr<MavLinkVehicle> com)
-{
-    Command::Execute(com);
-
-    std::string line = "\n";
-    send(line);
-
-    while (!std::cin.eof()) {
-        std::getline(std::cin, line);
-        if (line == "x" || line == "quit" || line == "bye" || line == "exit") {
-            return;
-        }
-        line += '\n';
-        send(line);
-    }
-}
-
-void NshCommand::send(std::string& msg)
-{
-    MavLinkSerialControl ctrl;
-    ctrl.device = static_cast<uint8_t>(SERIAL_CONTROL_DEV::SERIAL_CONTROL_DEV_SHELL);
-    ctrl.flags = static_cast<uint8_t>(SERIAL_CONTROL_FLAG::SERIAL_CONTROL_FLAG_RESPOND) |
-                 static_cast<uint8_t>(SERIAL_CONTROL_FLAG::SERIAL_CONTROL_FLAG_EXCLUSIVE);
-    ctrl.baudrate = 0;
-    ctrl.timeout = 0;
-    int len = static_cast<int>(msg.size());
-    if (len > 70) len = 70;
-    ctrl.count = static_cast<uint8_t>(len);
-    ::memcpy(ctrl.data, msg.c_str(), len);
-    vehicle->sendMessage(ctrl);
-}
-
-void NshCommand::Close()
-{
-    MavLinkSerialControl ctrl;
-    ctrl.device = 0;
-    ctrl.flags = 0;
-    ctrl.baudrate = 0;
-    ctrl.timeout = 0;
-    ctrl.count = 0;
-    if (vehicle != nullptr) {
-        vehicle->sendMessage(ctrl);
-    }
-}
-
-void NshCommand::HandleMessage(const MavLinkMessage& msg)
-{
-    if (msg.msgid == static_cast<uint8_t>(MavLinkMessageIds::MAVLINK_MSG_ID_SERIAL_CONTROL)) {
-
-        MavLinkSerialControl ctrl;
-        ctrl.decode(msg);
-        int len = ctrl.count;
-        if (len > 0) {
-            if (len > 3 && ctrl.data[len - 1] == 'K' && ctrl.data[len - 2] == '[' && ctrl.data[len - 3] == '\x1b') {
-                // this is an ERASE_END_LINE command which we ignore.
-                len -= 3;
-            }
-            std::cout.write(reinterpret_cast<const char*>(&ctrl.data[0]), len);
-        }
-    }
-}
-
-bool SetMessageIntervalCommand::Parse(const std::vector<std::string>& args)
-{
-    msgid_ = 0;
-    frequency_ = 0;
-
-    if (args.size() == 3) {
-        std::string cmd = args[0];
-        cmd = Utils::toLower(cmd);
-        if (cmd == "setmessageinterval") {
-            msgid_ = atoi(args[1].c_str());
-            frequency_ = atoi(args[2].c_str());
-            if (msgid_ <= 0) {
-                printf("invalid message id %d.\n", msgid_);
-                return false;
-            }
-            if (frequency_ < 0 || frequency_ > 1000) {
-                printf("invalid frequence %d, valid range is 0 <= f <= 1000.\n", frequency_);
-                return false;
-            }
-            return true;
-        }
-    }
-    return false;
-}
-
-void SetMessageIntervalCommand::Execute(std::shared_ptr<MavLinkVehicle> com)
-{
-    com->setMessageInterval(msgid_, frequency_);
-}
-
-bool WaitForAltitudeCommand::Parse(const std::vector<std::string>& args)
-{
-    if (args.size() > 0) {
-        std::string cmd = args[0];
-        cmd = Utils::toLower(cmd);
-        if (cmd == "waitforaltitude") {
-            if (args.size() == 4) {
-                z = static_cast<float>(atof(args[1].c_str()));
-                dz = static_cast<float>(atof(args[2].c_str()));
-                dvz = static_cast<float>(atof(args[3].c_str()));
-                if (z > 0) {
-                    z = -z;
-                }
-                return true;
-            }
-            else {
-                printf("wrong number of arguments.\n");
-                PrintHelp();
-                return false;
-            }
-        }
-    }
-    return false;
-}
-
-void WaitForAltitudeCommand::Execute(std::shared_ptr<MavLinkVehicle> com)
-{
-    bool rc = false;
-    if (com->waitForAltitude(z, dz, dvz).wait(30000, &rc)) {
-        if (!rc) {
-            printf("altitude not reached\n");
-        }
-        else {
-            printf("target altitude & velocity reached\n");
-        }
-    }
-    else {
-        printf("timeout waiting for set altitude\n");
-    }
-<<<<<<< HEAD
-
-}
-=======
-}
-
->>>>>>> 9c84fc13
+// Copyright (c) Microsoft Corporation. All rights reserved.
+// Licensed under the MIT License.
+
+#include "Commands.h"
+#include <chrono>
+#include <math.h>
+#include <iostream>
+#include <string.h>
+#include <thread>
+#include <string>
+#include "FileSystem.hpp"
+#include "Utils.hpp"
+
+#include <filesystem>
+using namespace std::filesystem;
+
+using namespace mavlink_utils;
+using namespace mavlinkcom;
+
+static std::vector<Command*> const* all_commands_;
+std::vector<Command*> const* Command::getAllCommand()
+{
+    return all_commands_;
+}
+void Command::setAllCommand(std::vector<Command*> const* all_commands)
+{
+    all_commands_ = all_commands;
+}
+
+void mavlink_quaternion_to_euler(const float quaternion[4], float* roll, float* pitch, float* yaw);
+void PrintHeartbeat(const MavLinkMessage& msg);
+
+Command::Command()
+{
+}
+
+Command::~Command()
+{
+    Close();
+}
+
+// you must call this method if you want HandleMessage to be called subsequently.
+void Command::Execute(std::shared_ptr<MavLinkVehicle> com)
+{
+    if (this->vehicle != com) {
+        Close();
+    }
+    this->vehicle = com;
+
+    if (subscription == 0) {
+        subscription = com->getConnection()->subscribe([=](std::shared_ptr<MavLinkConnection> connection, const MavLinkMessage& msg) {
+            unused(connection);
+            try {
+                HandleMessage(msg);
+            }
+            catch (std::exception& e) {
+                Utils::log(Utils::stringf("### Runtime Error: %s", e.what()), Utils::kLogLevelError);
+            }
+            catch (...) {
+                Utils::log(Utils::stringf("### unhandled exception"), Utils::kLogLevelError);
+            }
+        });
+    }
+}
+
+void Command::Close()
+{
+
+    if (subscription != 0 && vehicle != nullptr) {
+        vehicle->getConnection()->unsubscribe(subscription);
+        subscription = 0;
+    }
+    vehicle = nullptr;
+}
+
+std::vector<std::string> Command::parseArgs(std::string s)
+{
+    auto start = s.begin();
+    std::vector<std::string> result;
+    auto theEnd = s.end();
+    auto it = s.begin();
+    while (it != theEnd) {
+        char ch = *it;
+        if (ch == ' ' || ch == '\t' || ch == ',') {
+            if (start < it) {
+                result.push_back(std::string(start, it));
+            }
+            it++;
+            start = it;
+        }
+        else if (*it == '"') {
+            // treat literals as one word
+            it++;
+            start = it;
+            while (*it != '"' && it != theEnd) {
+                it++;
+            }
+            auto end = it;
+            if (start < it) {
+                result.push_back(std::string(start, end));
+            }
+            if (*it == '"') {
+                it++;
+            }
+            start = it;
+        }
+        else {
+            it++;
+        }
+    }
+    if (start < theEnd) {
+        result.push_back(std::string(start, s.end()));
+    }
+    return result;
+}
+
+Command* Command::create(const std::vector<std::string>& args)
+{
+    if (all_commands_ == nullptr)
+        throw std::runtime_error("all_commands_ member must be set before calling Command::parseLine()");
+
+    const auto& cmdTable = *all_commands_;
+
+    Command* selected = nullptr;
+    for (size_t i = 0; i < cmdTable.size(); i++) {
+        Command* command = cmdTable.at(i);
+        if (command->Parse(args))
+            return command;
+    }
+
+    return nullptr;
+}
+
+Command* Command::create(const std::string& line)
+{
+    std::vector<std::string> args = Command::parseArgs(line);
+    return create(args);
+}
+
+bool ArmDisarmCommand::Parse(const std::vector<std::string>& args)
+{
+    this->arm = false;
+    if (args.size() > 0) {
+        std::string cmd = args[0];
+        if (cmd == "arm") {
+            this->arm = true;
+            return true;
+        }
+        else if (cmd == "disarm") {
+            this->arm = false;
+            return true;
+        }
+    }
+    return false;
+}
+
+void ArmDisarmCommand::Execute(std::shared_ptr<MavLinkVehicle> com)
+{
+
+    bool rc = false;
+    if (com->allowFlightControlOverUsb().wait(3000, &rc)) {
+        if (!rc) {
+            printf("failed to set CBRK_USB_CHK\n");
+        }
+    }
+    else {
+        printf("timeout waiting for set CBRK_USB_CHK\n");
+    }
+
+    if (com->armDisarm(arm).wait(3000, &rc)) {
+        if (rc) {
+            printf("ok\n");
+        }
+        else {
+            printf("failed\n");
+        }
+    }
+    else {
+        printf("timeout waiting for armDisarm ACK\n");
+    }
+}
+
+bool GetParamsCommand::Parse(const std::vector<std::string>& args)
+{
+    if (args.size() > 0) {
+        std::string cmd = args[0];
+        if (cmd == "params") {
+
+            if (args.size() > 1) {
+                OpenLog(args[1].c_str());
+            }
+            return true;
+        }
+    }
+    return false;
+}
+void GetParamsCommand::Execute(std::shared_ptr<MavLinkVehicle> com)
+{
+    try {
+        auto list = com->getParamList();
+        auto end = list.end();
+        int count = 0;
+        for (auto iter = list.begin(); iter < end; iter++) {
+            count++;
+            MavLinkParameter p = *iter;
+            if (p.type == static_cast<int>(MAV_PARAM_TYPE::MAV_PARAM_TYPE_REAL32) ||
+                p.type == static_cast<int>(MAV_PARAM_TYPE::MAV_PARAM_TYPE_REAL64)) {
+                if (ptr != nullptr) {
+                    fprintf(ptr, "%s=%f\n", p.name.c_str(), p.value);
+                }
+                else {
+                    printf("%s=%f\n", p.name.c_str(), p.value);
+                }
+            }
+            else {
+                if (ptr != nullptr) {
+                    fprintf(ptr, "%s=%d\n", p.name.c_str(), static_cast<int>(p.value));
+                }
+                else {
+                    printf("%s=%d\n", p.name.c_str(), static_cast<int>(p.value));
+                }
+            }
+        }
+        printf("found %d parameters\n", count);
+    }
+    catch (const std::exception& e) {
+        printf("%s\n", e.what());
+    }
+    Close();
+}
+
+bool GetSetParamCommand::Parse(const std::vector<std::string>& args)
+{
+    if (args.size() > 0) {
+        std::string cmd = args[0];
+        if (cmd == "param") {
+            get = false;
+            value = 0;
+            if (args.size() > 1) {
+                cmd = args[1];
+                if (cmd == "set") {
+                    if (args.size() > 2) {
+                        name = args[2];
+                        if (args.size() > 3) {
+                            value = static_cast<float>(atof(args[3].c_str()));
+                        }
+                        else {
+                            printf("Missing 'value' argument on param set command\n");
+                            return false;
+                        }
+                    }
+                    else {
+                        printf("Missing 'name' argument on param set command\n");
+                        return false;
+                    }
+                }
+                else if (cmd == "get") {
+                    get = true;
+                    if (args.size() > 2) {
+                        name = args[2];
+                    }
+                    else {
+                        printf("Missing 'name' argument on param get command\n");
+                        return false;
+                    }
+                }
+            }
+            return true;
+        }
+    }
+    return false;
+}
+
+void GetSetParamCommand::Execute(std::shared_ptr<MavLinkVehicle> com)
+{
+    if (get) {
+        try {
+            MavLinkParameter p;
+            if (com->getParameter(name).wait(2000, &p)) {
+                if (p.type == static_cast<int>(MAV_PARAM_TYPE::MAV_PARAM_TYPE_REAL32) ||
+                    p.type == static_cast<int>(MAV_PARAM_TYPE::MAV_PARAM_TYPE_REAL64)) {
+                    printf("%s=%f\n", p.name.c_str(), p.value);
+                }
+                else {
+                    printf("%s=%d\n", p.name.c_str(), static_cast<int>(p.value));
+                }
+            }
+            else {
+                printf("timeout, parameter %s not found\n", p.name.c_str());
+            }
+        }
+        catch (const std::exception& e) {
+            printf("Exception: %s\n", e.what());
+        }
+    }
+    else {
+        try {
+            MavLinkParameter p;
+            p.name = name;
+            p.index = -1;
+            p.value = value;
+            printf("setting param %s to new value %f\n", name.c_str(), value);
+            com->setParameter(p);
+            printf("success\n");
+        }
+        catch (const std::exception& e) {
+            printf("Exception: %s\n", e.what());
+        }
+    }
+}
+
+bool TakeOffCommand::Parse(const std::vector<std::string>& args)
+{
+    if (args.size() > 0) {
+        std::string cmd = args[0];
+        if (cmd == "takeoff") {
+            altitude = 0;
+            if (args.size() > 1) {
+                altitude = static_cast<float>(atof(args[1].c_str()));
+                if (altitude > 0) {
+                    return true;
+                }
+            }
+            printf("Please provide a positive number, meters above current altitude\n");
+            return false;
+        }
+    }
+    return false;
+}
+
+void TakeOffCommand::Execute(std::shared_ptr<MavLinkVehicle> com)
+{
+    // subscribe to get subsequent messages so we can track our progress towards the requested altitude.
+    Command::Execute(com);
+
+    // request gps info
+    reached = false;
+    offground = false;
+    bool rc = false;
+    // convert target altitude to a 'z' coordinate (in NED coordinates).
+    auto state = com->getVehicleState();
+    float targetZ = state.local_est.pos.z - altitude;
+    if (com->takeoff(targetZ).wait(3000, &rc)) {
+        if (rc) {
+            printf("ok\n");
+        }
+        else {
+            printf("failed\n");
+        }
+    }
+    else {
+        printf("Timeout waiting for ACK from takeoff command\n");
+    }
+}
+
+bool DumpLogCommandsCommand::Parse(const std::vector<std::string>& args)
+{
+    if (args.size() <= 0)
+        return false;
+
+    std::string cmd = args[0];
+    if (cmd == "dumplogcommands") {
+        if (args.size() > 1) {
+            log_folder_ = std::string(args.at(1));
+            return true;
+        }
+        else {
+            printf("Usage: dumplogcommands <log_folder>\n");
+        }
+    }
+    return false;
+}
+
+void DumpLogCommandsCommand::processLogCommands(MavLinkFileLog& log, const std::string& out_folder)
+{
+    MavLinkMessage msg;
+    uint64_t log_timestamp, log_start_timestamp = 0, command_start_timestamp;
+    int command_index = 0;
+    float x_start, y_start, z_start;
+    std::ofstream pos_log_file;
+    float heading = -1;
+
+    while (log.read(msg, log_timestamp)) {
+        if (log_start_timestamp == 0)
+            log_start_timestamp = log_timestamp;
+
+        switch (msg.msgid) {
+        case MavLinkStatustext::kMessageId: {
+            MavLinkStatustext status_msg;
+            status_msg.decode(msg);
+            if (std::strstr(status_msg.text, kCommandLogPrefix) == status_msg.text) {
+                std::string line = std::string(status_msg.text).substr(std::strlen(kCommandLogPrefix));
+                command_start_timestamp = log_timestamp;
+                x_start = Utils::nan<float>();
+                ++command_index;
+
+                std::string command_text_file_name = FileSystem::combine(out_folder, Utils::stringf("cmd_%03d_%s.txt", command_index, line.c_str()));
+                std::ofstream command_text_file(command_text_file_name.c_str());
+                command_text_file << line;
+                command_text_file.close();
+
+                std::string command_pose_file_name = command_text_file_name + ".pos.txt";
+                if (pos_log_file.is_open())
+                    pos_log_file.close();
+
+                pos_log_file.open(command_pose_file_name);
+            }
+            break;
+        }
+        case MavLinkGlobalPositionInt::kMessageId: {
+            MavLinkGlobalPositionInt gps_msg;
+            gps_msg.decode(msg);
+            heading = gps_msg.hdg / 100.0f;
+            break;
+        }
+        case MavLinkLocalPositionNed::kMessageId: {
+            if (pos_log_file.is_open()) {
+                MavLinkLocalPositionNed pos_msg;
+                pos_msg.decode(msg);
+
+                //find relative position since command start so we can compare two commands better
+                if (std::isnan(x_start)) {
+                    x_start = pos_msg.x;
+                    y_start = pos_msg.y;
+                    z_start = pos_msg.z;
+                }
+                else {
+                    pos_log_file << log_timestamp - command_start_timestamp << "\t" << heading << "\t";
+                    pos_log_file << pos_msg.x - x_start << "\t" << pos_msg.y - y_start << "\t" << pos_msg.z - z_start << std::endl;
+                }
+            }
+            break;
+        }
+        default:
+            break;
+        }
+    }
+
+    if (pos_log_file.is_open())
+        pos_log_file.close();
+}
+
+void DumpLogCommandsCommand::Execute(std::shared_ptr<MavLinkVehicle> com)
+{
+    unused(com);
+    path dirPath(log_folder_);
+
+    for (directory_iterator next(dirPath), end; next != end; ++next) {
+        auto path = next->path();
+        auto ext = path.extension();
+
+        if (ext == ".mavlink") {
+            auto out_folder = FileSystem::createDirectory(FileSystem::combine(log_folder_, path.filename().stem().generic_string()));
+
+            MavLinkFileLog log;
+            log.openForReading(path.generic_string());
+            processLogCommands(log, out_folder);
+        }
+    }
+
+    printf("dumplogcommands is done\n");
+}
+
+bool PlayLogCommand::Parse(const std::vector<std::string>& args)
+{
+    if (args.size() <= 0)
+        return false;
+
+    this->_syncParams = false;
+    this->_fileName = "";
+
+    std::string cmd = args[0];
+    if (cmd == "playlog") {
+        for (size_t i = 1; i < args.size(); i++) {
+            std::string arg = args.at(i);
+            if (arg == "-sync") {
+                this->_syncParams = true;
+            }
+            else if (_fileName == "") {
+                _fileName = args.at(1);
+                log_.openForReading(_fileName);
+            }
+            else {
+                printf("Usage: playlog <mavlink_logfile>\n");
+                return false;
+            }
+        }
+        if (_fileName == "") {
+            printf("Usage: playlog <mavlink_logfile>\n");
+            return false;
+        }
+    }
+    return false;
+}
+
+void SyncParamValue(std::shared_ptr<MavLinkVehicle> com, std::vector<MavLinkParameter>& params, MavLinkParamValue& param)
+{
+    MavLinkParameter p;
+    p.index = param.param_index;
+    p.type = param.param_type;
+    char buf[17];
+    std::memset(buf, 0, 17);
+    std::memcpy(buf, param.param_id, 16);
+    p.name = buf;
+    p.value = param.param_value;
+
+    for (auto iter = params.begin(), end = params.end(); iter != end; iter++) {
+        MavLinkParameter q = *iter;
+        if (q.name == p.name) {
+            if (q.value != p.value) {
+                printf("Parameter %s has different value %f, recorded value was %f\n",
+                       p.name.c_str(),
+                       q.value,
+                       p.value);
+                if (p.name.substr(0, 3) == "MC_") {
+                    // these PID values are important, so set these to match
+                    bool r;
+                    if (!com->setParameter(p).wait(1000, &r) || !r) {
+                        printf("error setting parameter %s\n", p.name.c_str());
+                    }
+                }
+            }
+        }
+    }
+}
+
+void PlayLogCommand::Execute(std::shared_ptr<MavLinkVehicle> com)
+{
+    MavLinkMessage msg;
+    std::fill_n(quaternion_, 4, 0.0f);
+    quaternion_[0] = 1; //unit quaternion
+    uint64_t log_timestamp, log_start_timestamp = 0;
+    uint64_t playback_timestamp, playback_start_timestamp;
+    Command* currentCommand = nullptr;
+    bool armed = false;
+    playback_timestamp = playback_start_timestamp = MavLinkFileLog::getTimeStamp();
+    uint16_t last_basemode = -1, last_custommode = -1;
+
+    std::vector<MavLinkParameter> params;
+    if (this->_syncParams) {
+        printf("Comparing parameters with recorded log...\n");
+        try {
+            params = com->getParamList();
+        }
+        catch (std::exception& e) {
+            printf("%s\n", e.what());
+        }
+    }
+    printf("loading log...\n");
+
+    while (log_.read(msg, log_timestamp)) {
+        if (log_start_timestamp == 0)
+            log_start_timestamp = log_timestamp;
+
+        //sync clocks all the time so that the yellow ribbon also plays back at the right speed.
+        auto current_timestamp = MavLinkFileLog::getTimeStamp();
+        long logDuration = static_cast<long>(log_timestamp - log_start_timestamp);
+        long realDuration = static_cast<long>(current_timestamp - playback_start_timestamp);
+        long waitMicros = logDuration - realDuration;
+        if (waitMicros > 0) {
+            if (armed) {
+                if (waitMicros > 1E6) { //1s
+                    printf("synchronizing clocks for %f sec\n", waitMicros / 1E6f);
+                }
+                std::this_thread::sleep_for(std::chrono::microseconds(waitMicros));
+            }
+            else {
+                // we can skip ahead.
+                playback_start_timestamp -= waitMicros;
+            }
+        }
+        else {
+            // our clock fell behind somehow (debug breakpoint?) So fix it by moving our start time forwards by this amount.
+            playback_start_timestamp -= waitMicros;
+        }
+
+        switch (msg.msgid) {
+        case MavLinkStatustext::kMessageId: {
+
+            MavLinkStatustext status_msg;
+            status_msg.decode(msg);
+            if (std::strstr(status_msg.text, kCommandLogPrefix) == status_msg.text) {
+                std::string line = std::string(status_msg.text).substr(std::strlen(kCommandLogPrefix));
+                auto command = Command::create(line);
+                if (command == nullptr) {
+                    throw std::runtime_error(std::string("Command for line ") + line + " cannot be found");
+                }
+                printf("Executing %s\n", line.c_str());
+                try {
+                    if (Utils::toLower(line) == "arm") {
+                        armed = true;
+                    }
+                    if (currentCommand != nullptr) {
+                        currentCommand->Close();
+                    }
+                    currentCommand = command;
+                    currentCommand->Execute(com);
+                }
+                catch (std::exception& e) {
+                    printf("Error: %s\n", e.what());
+                }
+            }
+            break;
+        }
+        case MavLinkLocalPositionNed::kMessageId: {
+            MavLinkLocalPositionNed pos_msg;
+            pos_msg.decode(msg);
+            MavLinkAttPosMocap mocap;
+            mocap.x = x = pos_msg.x;
+            mocap.y = y = pos_msg.y;
+            mocap.z = z = pos_msg.z;
+            Utils::copy(quaternion_, mocap.q);
+            com->writeMessage(mocap);
+            break;
+        }
+        case MavLinkAttitudeQuaternion::kMessageId: {
+            MavLinkAttitudeQuaternion q_msg;
+            q_msg.decode(msg);
+            MavLinkAttPosMocap mocap;
+            mocap.x = x;
+            mocap.y = y;
+            mocap.z = z;
+
+            quaternion_[0] = q_msg.q1; //w
+            quaternion_[1] = q_msg.q2; //x
+            quaternion_[2] = q_msg.q3; //y
+            quaternion_[3] = q_msg.q4; //z
+
+            Utils::copy(quaternion_, mocap.q);
+            com->writeMessage(mocap);
+            break;
+        }
+        case MavLinkHeartbeat::kMessageId: {
+            MavLinkHeartbeat heartbeat_msg;
+            heartbeat_msg.decode(msg);
+
+            if (heartbeat_msg.base_mode != last_basemode || heartbeat_msg.custom_mode != last_custommode) {
+                last_basemode = heartbeat_msg.base_mode;
+                last_custommode = heartbeat_msg.custom_mode;
+                //TODO: avoid passing hadcoded HIL flag
+                //com->setMode(last_basemode | static_cast<int>(MAV_MODE_FLAG::MAV_MODE_FLAG_HIL_ENABLED), last_custommode);
+            }
+
+            break;
+        }
+        case MavLinkParamValue::kMessageId: {
+            if (this->_syncParams) {
+                MavLinkParamValue param;
+                param.decode(msg);
+                SyncParamValue(com, params, param);
+            }
+            break;
+        }
+        default:
+            break;
+        }
+    }
+
+    printf("### Log playback is complete.\n");
+}
+
+void TakeOffCommand::HandleMessage(const MavLinkMessage& msg)
+{
+    if (msg.msgid == static_cast<uint8_t>(MavLinkMessageIds::MAVLINK_MSG_ID_GPS_RAW_INT)) {
+        // The global position, as returned by the Global Positioning System (GPS).
+        MavLinkGpsRawInt rawGps;
+        rawGps.decode(msg);
+        float lat = static_cast<float>(static_cast<double>(rawGps.lat) / 1e7);
+        float lon = static_cast<float>(static_cast<double>(rawGps.lon) / 1e7);
+        float alt = static_cast<float>(static_cast<double>(rawGps.alt) / 1000);
+        if (!reached && alt >= targetAlt - delta && alt <= targetAlt + delta) {
+            reached = true;
+            Close(); // stop listening.
+            printf("Target altitude reached at lat=%f, long=%f, alt=%f\n", lat, lon, alt);
+        }
+    }
+    else if (msg.msgid == static_cast<uint8_t>(MavLinkMessageIds::MAVLINK_MSG_ID_EXTENDED_SYS_STATE)) {
+        // Provides state for additional features
+        // The general system state
+        MavLinkExtendedSysState status;
+        status.decode(msg);
+        if (!offground && status.landed_state == static_cast<uint8_t>(MAV_LANDED_STATE::MAV_LANDED_STATE_IN_AIR)) {
+            printf("Drone has left the ground\n");
+            offground = true;
+        }
+    }
+}
+
+bool LandCommand::Parse(const std::vector<std::string>& args)
+{
+    if (args.size() > 0) {
+        std::string cmd = args[0];
+        if (cmd == "land") {
+            return true;
+        }
+    }
+    return false;
+}
+
+void LandCommand::Execute(std::shared_ptr<MavLinkVehicle> com)
+{
+
+    // subscribe to get subsequent messages so we can track our progress towards the requested altitude.
+    Command::Execute(com);
+
+    printf("landing drone...\n");
+    landed = false;
+    const VehicleState& state = com->getVehicleState();
+    bool rc = false;
+    if (com->land(state.global_est.heading, state.home.global_pos.lat, state.home.global_pos.lon, state.home.global_pos.alt).wait(3000, &rc)) {
+        if (rc) {
+            printf("ok\n");
+        }
+        else {
+            printf("failed\n");
+        }
+    }
+    else {
+        printf("timeout waiting for ACT from land command\n");
+    }
+}
+
+void LandCommand::HandleMessage(const MavLinkMessage& message)
+{
+    if (message.msgid == MavLinkExtendedSysState::kMessageId) {
+        // Provides state for additional features
+        // The general system state
+        MavLinkExtendedSysState status;
+        status.decode(message);
+        if (!landed && status.landed_state == static_cast<uint8_t>(MAV_LANDED_STATE::MAV_LANDED_STATE_ON_GROUND)) {
+            printf("Drone has landed\n");
+            Close();
+            landed = true;
+        }
+    }
+}
+
+bool RtlCommand::Parse(const std::vector<std::string>& args)
+{
+    if (args.size() > 0) {
+        std::string cmd = args[0];
+        if (cmd == "rtl") {
+            return true;
+        }
+    }
+    return false;
+}
+void RtlCommand::Execute(std::shared_ptr<MavLinkVehicle> com)
+{
+
+    // subscribe to get subsequent messages so we can track our progress towards the requested altitude.
+    Command::Execute(com);
+
+    printf("Returning back to launch point...\n");
+    bool rc = false;
+    if (com->returnToHome().wait(5000, &rc)) {
+        if (rc) {
+            printf("ok\n");
+        }
+        else {
+            printf("failed\n");
+        }
+    }
+    else {
+        printf("timeout waiting for ACK for RTL command\n");
+    }
+}
+
+void RtlCommand::HandleMessage(const MavLinkMessage& message)
+{
+    if (message.msgid == MavLinkExtendedSysState::kMessageId) {
+        // Provides state for additional features
+        // The general system state
+        MavLinkExtendedSysState status;
+        status.decode(message);
+        if (!landed && status.landed_state == static_cast<uint8_t>(MAV_LANDED_STATE::MAV_LANDED_STATE_ON_GROUND)) {
+            printf("Drone has landed\n");
+            Close();
+            landed = true;
+        }
+    }
+}
+
+bool LoiterCommand::Parse(const std::vector<std::string>& args)
+{
+    if (args.size() > 0) {
+        std::string cmd = args[0];
+        if (cmd == "loiter") {
+            return true;
+        }
+    }
+    return false;
+}
+void LoiterCommand::Execute(std::shared_ptr<MavLinkVehicle> com)
+{
+    bool rc = false;
+    if (com->loiter().wait(2000, &rc)) {
+        if (rc) {
+            printf("ok\n");
+        }
+        else {
+            printf("failed\n");
+        }
+    }
+    else {
+        printf("timeout waiting for ACT from loiter command\n");
+    }
+}
+
+bool RequestImageCommand::Parse(const std::vector<std::string>& args)
+{
+    if (args.size() > 0) {
+        std::string cmd = args[0];
+        if (cmd == "req_img") {
+            return true;
+        }
+    }
+    return false;
+}
+
+void RequestImageCommand::Execute(std::shared_ptr<MavLinkVehicle> com)
+{
+    Command::Execute(com);
+    stream = std::make_shared<MavLinkVideoClient>(150, 1);
+    stream->connect(com->getConnection());
+    stream->requestVideo(0, 1E7, false);
+    printf("requested\n");
+}
+
+void RequestImageCommand::HandleMessage(const MavLinkMessage& msg)
+{
+    if (msg.msgid == static_cast<uint8_t>(MavLinkMessageIds::MAVLINK_MSG_ID_ENCAPSULATED_DATA)) {
+        MavLinkVideoClient::MavLinkVideoFrame image;
+        if (stream->readNextFrame(image)) {
+            printf("image received of size %d\n", static_cast<int>(image.data.size()));
+            Close();
+        }
+    }
+}
+
+bool MissionCommand::Parse(const std::vector<std::string>& args)
+{
+    if (args.size() > 0) {
+        std::string cmd = args[0];
+        if (cmd == "mission") {
+            return true;
+        }
+    }
+    return false;
+}
+void MissionCommand::Execute(std::shared_ptr<MavLinkVehicle> com)
+{
+
+    Command::Execute(com);
+    printf("Executing preprogrammed mission (if there is one)...\n");
+    com->setMissionMode();
+}
+
+void MissionCommand::HandleMessage(const MavLinkMessage& message)
+{
+    if (message.msgid == MavLinkExtendedSysState::kMessageId) {
+        // Provides state for additional features
+        // The general system state
+        MavLinkExtendedSysState status;
+        status.decode(message);
+        if (!landed && status.landed_state == static_cast<uint8_t>(MAV_LANDED_STATE::MAV_LANDED_STATE_ON_GROUND)) {
+            printf("Drone has landed\n");
+            Close();
+            landed = true;
+        }
+    }
+}
+
+bool PositionCommand::Parse(const std::vector<std::string>& args)
+{
+
+    this->printLocalPosition = true;
+    this->printGlobalosition = true;
+    this->setHome = false;
+
+    if (args.size() > 0) {
+        std::string cmd = args[0];
+        if (cmd == "pos" || cmd == "position") {
+            if (args.size() > 1) {
+                std::string arg = args[1];
+                if (arg == "home") {
+                    this->setHome = true;
+                }
+            }
+            return true;
+        }
+    }
+    return false;
+}
+void PositionCommand::Execute(std::shared_ptr<MavLinkVehicle> com)
+{
+    Command::Execute(com);
+}
+
+void PositionCommand::HandleMessage(const MavLinkMessage& message)
+{
+    if (printGlobalosition && message.msgid == MavLinkGlobalPositionInt::kMessageId) {
+        printGlobalosition = false;
+        MavLinkGlobalPositionInt pos;
+        pos.decode(message);
+        float lat = static_cast<float>(pos.lat) / 1E7f;
+        float lon = static_cast<float>(pos.lon) / 1E7f;
+        float alt = static_cast<float>(pos.alt) / 1E3f;
+        float alt_ground = static_cast<float>(pos.relative_alt) / 1000;
+        float heading = static_cast<float>(pos.hdg) / 100;
+        printf("Global Position: lat=%f, lon=%f, alt=%f, relalt=%f, heading=%f\n", lat, lon, alt, alt_ground, heading);
+
+        if (this->setHome) {
+            this->setHome = false;
+            if (!this->vehicle->getVehicleState().controls.landed) {
+                printf("Cannot set home position because it is not in the 'landed' state\n");
+            }
+            else {
+                this->vehicle->setHomePosition(lat, lon, alt);
+                printf("Setting Home Position: lat=%f, lon=%f, alt=%f\n", lat, lon, alt);
+            }
+        }
+    }
+    if (printLocalPosition && message.msgid == MavLinkLocalPositionNed::kMessageId) {
+        printLocalPosition = false;
+        MavLinkLocalPositionNed pos;
+        pos.decode(message);
+        printf("Local Position: x=%f, y=%f, z=%f\n", pos.x, pos.y, pos.z);
+    }
+}
+
+bool FakeGpsCommand::Parse(const std::vector<std::string>& args)
+{
+    started = false;
+    if (args.size() > 0) {
+        std::string cmd = args[0];
+        if (cmd == "fakegps") {
+            if (args.size() > 1) {
+                std::string arg = args[1];
+                if (arg == "start") {
+                    start();
+                }
+                else if (arg == "stop") {
+                    stop();
+                }
+                else {
+                    printf("fakegps [start|stop] - start stop simple generation of fake GPS input.\n");
+                    return false;
+                }
+            }
+            return true;
+        }
+    }
+    return false;
+}
+
+void FakeGpsCommand::stop()
+{
+    started = false;
+    if (hil_thread.joinable()) {
+        hil_thread.join();
+    }
+}
+
+void FakeGpsCommand::start()
+{
+    stop();
+    started = true;
+    Utils::cleanupThread(hil_thread);
+    hil_thread = std::thread(&FakeGpsCommand::GpsThread, this);
+}
+
+void FakeGpsCommand::Execute(std::shared_ptr<MavLinkVehicle> mav)
+{
+    // note: we do not reset com when Close() is called because we want to keep running.
+    // user has to invoke "hil stop" to stop the hil thread.
+    this->com = mav;
+}
+
+float FakeGpsCommand::addNoise(float x, float scale)
+{
+    // generate random between 0 and 1
+    float r = static_cast<float>(rand()) / static_cast<float>(RAND_MAX);
+    // move to range -1 to 1
+    r = (r * 2) - 1;
+    // scale it
+    r *= scale;
+    // apply iy
+    return x + r;
+}
+
+void FakeGpsCommand::GpsThread()
+{
+    // wait for the Execute method to be called.
+    while (started && this->com == nullptr) {
+        std::this_thread::sleep_for(std::chrono::milliseconds(100));
+    }
+
+    MavLinkParameter p;
+    p.name = "MAV_USEHILGPS";
+    p.index = -1;
+    p.value = 1;
+    bool r = false;
+    if (!com->setParameter(p).wait(2000, &r) || !r) {
+        printf("Error setting parameter: MAV_USEHILGPS");
+    }
+
+    while (started) {
+
+        uint64_t usec = std::chrono::duration_cast<std::chrono::microseconds>(std::chrono::system_clock::now().time_since_epoch()).count();
+
+        // gps is much slower frequency than IMU.
+        // MAVLINK_MSG_ID_HIL_GPS
+        MavLinkHilGps gps;
+        gps.time_usec = usec;
+        gps.alt = static_cast<int32_t>(addNoise(122.0f, 1) * 1E3);
+        gps.lat = static_cast<int32_t>(addNoise(47.642406f, 0.000001f) * 1E7);
+        gps.lon = static_cast<int32_t>(addNoise(-122.140977f, 0.000001f) * 1E7);
+        gps.eph = static_cast<uint16_t>(addNoise(1, 0.1f) * 100);
+        gps.epv = static_cast<uint16_t>(addNoise(1, 0.1f) * 100);
+        gps.fix_type = 3;
+        gps.satellites_visible = 10;
+        gps.vd = static_cast<int16_t>(addNoise(0, 0.1f) * 100); // cm/s
+        gps.ve = static_cast<int16_t>(addNoise(0, 0.1f) * 100); // cm/s
+        gps.vn = static_cast<int16_t>(addNoise(0, 0.1f) * 100); // cm/s
+        gps.vel = static_cast<uint16_t>(std::abs(addNoise(0, 0.1f) * 100)); // cm/s
+        gps.cog = static_cast<int16_t>(addNoise(0, 0.3f) * 100); // degrees * 100
+        if (com != nullptr) {
+            com->sendMessage(gps);
+        }
+
+        std::this_thread::sleep_for(std::chrono::milliseconds(100));
+    }
+
+    // disable MAV_USEHILGPS
+    p.name = "MAV_USEHILGPS";
+    p.index = -1;
+    p.value = 0;
+    if (!com->setParameter(p).wait(2000, &r) || !r) {
+        printf("Error clearing parameter: MAV_USEHILGPS");
+    }
+}
+
+bool HilCommand::Parse(const std::vector<std::string>& args)
+{
+    started = false;
+    if (args.size() > 0) {
+        std::string cmd = args[0];
+        if (cmd == "hil") {
+            if (args.size() > 1) {
+                std::string arg = args[1];
+                if (arg == "start") {
+                    start();
+                }
+                else if (arg == "stop") {
+                    stop();
+                }
+                else {
+                    printf("hil [start|stop] - start stop simple hil simulation mode to generate fake GPS input.\n");
+                    return false;
+                }
+            }
+            return true;
+        }
+    }
+    return false;
+}
+
+void HilCommand::stop()
+{
+
+    started = false;
+    if (hil_thread.joinable()) {
+        hil_thread.join();
+    }
+}
+
+void HilCommand::start()
+{
+    stop();
+    started = true;
+
+    Utils::cleanupThread(hil_thread);
+    hil_thread = std::thread(&HilCommand::HilThread, this);
+}
+
+void HilCommand::Execute(std::shared_ptr<MavLinkVehicle> mav)
+{
+    // note: we do not reset com when Close() is called because we want to keep running.
+    // user has to invoke "hil stop" to stop the hil thread.
+    this->com = mav;
+}
+
+float HilCommand::addNoise(float x, float scale)
+{
+    // generate random between 0 and 1
+    float r = static_cast<float>(rand()) / static_cast<float>(RAND_MAX);
+    // move to range -1 to 1
+    r = (r * 2) - 1;
+    // scale it
+    r *= scale;
+    // apply iy
+    return x + r;
+}
+
+void HilCommand::HilThread()
+{
+    int slices = 0;
+
+    // wait for the Execute method to be called.
+    while (started && this->com == nullptr) {
+        std::this_thread::sleep_for(std::chrono::milliseconds(100));
+    }
+
+    // add MAV_MODE_FLAG_HIL_ENABLED flag to current mode
+    int mode = com->getVehicleState().mode;
+    mode |= static_cast<int>(MAV_MODE_FLAG::MAV_MODE_FLAG_HIL_ENABLED);
+    MavCmdDoSetMode cmd;
+    cmd.command = static_cast<uint16_t>(MAV_CMD::MAV_CMD_DO_SET_MODE);
+    cmd.Mode = static_cast<float>(mode);
+    com->sendCommand(cmd);
+
+    while (started) {
+        slices++;
+
+        uint64_t usec = std::chrono::duration_cast<std::chrono::microseconds>(std::chrono::system_clock::now().time_since_epoch()).count();
+
+        MavLinkHilSensor hil_sensor;
+        hil_sensor.time_usec = usec;
+        hil_sensor.xacc = addNoise(0, 0.1f);
+        hil_sensor.yacc = addNoise(0, 0.1f);
+        hil_sensor.zacc = addNoise(-9.8f, 0.1f); // gravity
+        hil_sensor.xgyro = addNoise(0, 0.01f);
+        hil_sensor.ygyro = addNoise(0, 0.01f);
+        hil_sensor.zgyro = addNoise(0, 0.01f);
+        hil_sensor.xmag = addNoise(0.2f, 0.1f);
+        hil_sensor.ymag = addNoise(-0.7f, 0.1f);
+        hil_sensor.zmag = addNoise(0.45f, 0.1f);
+        hil_sensor.pressure_alt = addNoise(122, 1);
+        hil_sensor.fields_updated = 1 << 31;
+        if (com != nullptr) {
+            com->sendMessage(hil_sensor);
+        }
+
+        if (slices == 10) {
+            slices = 0;
+            // gps is much slower frequency than IMU.
+            // MAVLINK_MSG_ID_HIL_GPS
+            MavLinkHilGps gps;
+            gps.time_usec = usec;
+            gps.alt = static_cast<int32_t>(addNoise(122.0f, 1) * 1E3);
+            gps.lat = static_cast<int32_t>(addNoise(47.642406f, 0.000001f) * 1E7);
+            gps.lon = static_cast<int32_t>(addNoise(-122.140977f, 0.000001f) * 1E7);
+            gps.eph = static_cast<uint16_t>(addNoise(1, 0.1f) * 100);
+            gps.epv = static_cast<uint16_t>(addNoise(1, 0.1f) * 100);
+            gps.fix_type = 3;
+            gps.satellites_visible = 10;
+            gps.vd = static_cast<int16_t>(addNoise(0, 0.1f) * 100); // cm/s
+            gps.ve = static_cast<int16_t>(addNoise(0, 0.1f) * 100); // cm/s
+            gps.vn = static_cast<int16_t>(addNoise(0, 0.1f) * 100); // cm/s
+            gps.vel = static_cast<uint16_t>(std::abs(addNoise(0, 0.1f) * 100)); // cm/s
+            gps.cog = static_cast<int16_t>(addNoise(0, 0.3f) * 100); // degrees * 100
+            if (com != nullptr) {
+                com->sendMessage(gps);
+            }
+        }
+
+        std::this_thread::sleep_for(std::chrono::milliseconds(10));
+    }
+
+    // disable HIL mode
+    mode = com->getVehicleState().mode;
+    mode &= ~static_cast<int>(MAV_MODE_FLAG::MAV_MODE_FLAG_HIL_ENABLED);
+    cmd.command = static_cast<uint16_t>(MAV_CMD::MAV_CMD_DO_SET_MODE);
+    cmd.Mode = static_cast<float>(mode);
+    com->sendCommand(cmd);
+}
+
+bool BatteryCommand::Parse(const std::vector<std::string>& args)
+{
+    if (args.size() > 0) {
+        std::string cmd = args[0];
+        if (cmd == "battery") {
+            return true;
+        }
+    }
+    return false;
+}
+
+void BatteryCommand::Execute(std::shared_ptr<MavLinkVehicle> com)
+{
+    Command::Execute(com);
+    got_battery_ = false;
+}
+
+void BatteryCommand::HandleMessage(const MavLinkMessage& message)
+{
+    if (!got_battery_ && MavLinkBatteryStatus::kMessageId) {
+        MavLinkBatteryStatus status;
+        status.decode(message);
+        got_battery_ = true;
+        printf("Battery voltage %d mV\n", status.current_battery);
+    }
+}
+
+bool StatusCommand::Parse(const std::vector<std::string>& args)
+{
+    if (args.size() > 0) {
+        std::string cmd = args[0];
+        if (cmd == "status") {
+            return true;
+        }
+    }
+    return false;
+}
+void StatusCommand::Execute(std::shared_ptr<MavLinkVehicle> com)
+{
+    Command::Execute(com);
+    printStatus = true;
+    printExtStatus = true;
+    printHeartbeat = true;
+    printHomePosition = true;
+}
+
+extern void PrintSystemStatus(MavLinkSysStatus& status);
+
+// Enumeration of landed detector states
+const static char* MAV_LANDED_STATE_NAMES[]{
+    // MAV landed state is unknown
+    "MAV_LANDED_STATE_UNDEFINED",
+    // MAV is landed (on ground)
+    "MAV_LANDED_STATE_ON_GROUND",
+    // MAV is in air
+    "MAV_LANDED_STATE_IN_AIR",
+};
+
+void StatusCommand::HandleMessage(const MavLinkMessage& message)
+{
+    if (printStatus && MavLinkSysStatus::kMessageId) {
+        MavLinkSysStatus status;
+        status.decode(message);
+
+        PrintSystemStatus(status);
+        printStatus = false;
+    }
+    if (printExtStatus && message.msgid == MavLinkExtendedSysState::kMessageId) {
+        MavLinkExtendedSysState status;
+        status.decode(message);
+
+        int ls = static_cast<int>(status.landed_state);
+        int max = static_cast<int>(sizeof(MAV_LANDED_STATE_NAMES) / sizeof(char*));
+        if (ls < max) {
+            printf("    landed_state=%s\n", MAV_LANDED_STATE_NAMES[ls]);
+        }
+        printf("    vtol_state=%d\n", static_cast<int>(status.vtol_state));
+        printExtStatus = false;
+    }
+    if (printHeartbeat && message.msgid == MavLinkHeartbeat::kMessageId) {
+        printHeartbeat = false;
+        PrintHeartbeat(message);
+    }
+
+    if (printHomePosition && message.msgid == MavLinkHomePosition::kMessageId) {
+        printHomePosition = false;
+        MavLinkHomePosition home;
+        home.decode(message);
+        float lat = static_cast<float>(home.latitude) / 1E7f;
+        float lon = static_cast<float>(home.longitude) / 1E7f;
+        float alt = static_cast<float>(home.altitude) / 1E3f;
+        printf("Home Position: lat=%f, lon=%f, alt=%f\n", lat, lon, alt);
+    }
+}
+
+bool SendImageCommand::Parse(const std::vector<std::string>& args)
+{
+    fileName = "";
+    if (args.size() > 0) {
+        std::string cmd = args[0];
+        if (cmd == "sendimage") {
+            if (args.size() == 4) {
+                fileName = Utils::trim(args[1], '"');
+                width = atoi(args[2].c_str());
+                height = atoi(args[3].c_str());
+                return true;
+            }
+            else {
+                printf("sendimage is missing some argument\n");
+            }
+        }
+    }
+    return false;
+}
+
+class StreamBuffer
+{
+    size_t size = 0;
+
+public:
+    size_t length = 0;
+    char* buffer = nullptr;
+
+    void Write(char* bytes, size_t len)
+    {
+        if (length + len > size) {
+            size_t newLen = size * 2;
+            if (newLen < size + len) {
+                newLen = size + len;
+            }
+            char* newBuffer = new char[newLen];
+            if (newBuffer == nullptr) {
+                throw std::runtime_error("out of memory");
+            }
+            if (size > 0) {
+                ::memcpy(newBuffer, buffer, size);
+            }
+            buffer = newBuffer;
+            size = newLen;
+        }
+        ::memcpy(&buffer[length], bytes, len);
+        length += len;
+    }
+
+    ~StreamBuffer()
+    {
+        if (buffer != nullptr) {
+            delete[] buffer;
+        }
+    }
+};
+
+void SendImageCommand::Execute(std::shared_ptr<MavLinkVehicle> com)
+{
+    unused(com);
+    if (logViewer.get() == nullptr) {
+        printf("sendimage needs a logviewer (use -log on the command line)\n");
+        return;
+    }
+    std::string ext = Utils::getFileExtension(fileName);
+    ext = Utils::toLower(ext);
+    uint8_t type = 0;
+    if (ext == ".png") {
+        type = static_cast<uint8_t>(MAVLINK_DATA_STREAM_TYPE::MAVLINK_DATA_STREAM_IMG_PNG);
+    }
+    else if (ext == ".jpg") {
+        type = static_cast<uint8_t>(MAVLINK_DATA_STREAM_TYPE::MAVLINK_DATA_STREAM_IMG_JPEG);
+    }
+    else if (ext == ".bmp") {
+        type = static_cast<uint8_t>(MAVLINK_DATA_STREAM_TYPE::MAVLINK_DATA_STREAM_IMG_BMP);
+    }
+    else {
+        printf("unsupported image type: %s\n", ext.c_str());
+        return;
+    }
+
+    FILE* fptr = fopen(fileName.c_str(), "rb");
+    if (fptr == nullptr) {
+        printf("Error opening file '%s'\n", fileName.c_str());
+        return;
+    }
+
+    size_t BUFSIZE = 65536;
+    StreamBuffer sbuf;
+    char* temp = new char[BUFSIZE];
+    size_t len = 0;
+    while (true) {
+
+        size_t i = fread(temp, 1, BUFSIZE, fptr);
+        if (i == 0) {
+            break;
+        }
+        else {
+            sbuf.Write(temp, i);
+            len += i;
+        }
+    }
+    delete[] temp;
+    fclose(fptr);
+
+    MavLinkVideoServer stream{ 1, 1 };
+    stream.connect(logViewer->getConnection());
+    stream.sendFrame(reinterpret_cast<uint8_t*>(sbuf.buffer), static_cast<uint32_t>(len), width, height, type, 100);
+}
+
+bool CapabilitiesCommand::Parse(const std::vector<std::string>& args)
+{
+    if (args.size() > 0) {
+        std::string cmd = args[0];
+        if (cmd == "cap" || cmd == "capabilities") {
+            return true;
+        }
+    }
+    return false;
+}
+void CapabilitiesCommand::Execute(std::shared_ptr<MavLinkVehicle> com)
+{
+    MavLinkAutopilotVersion ver;
+    if (com->getCapabilities().wait(10000, &ver)) {
+        printf("AUTOPILOT_VERSION: \n");
+        printf("    capabilities: %lx\n", static_cast<long unsigned int>(ver.capabilities));
+
+        if ((ver.capabilities & static_cast<int>(MAV_PROTOCOL_CAPABILITY::MAV_PROTOCOL_CAPABILITY_PARAM_FLOAT)) != 0) {
+            printf("      MAV_PROTOCOL_CAPABILITY_PARAM_FLOAT\n");
+        }
+        if ((ver.capabilities & static_cast<int>(MAV_PROTOCOL_CAPABILITY::MAV_PROTOCOL_CAPABILITY_MISSION_INT)) != 0) {
+            printf("      MAV_PROTOCOL_CAPABILITY_MISSION_INT\n");
+        }
+        if ((ver.capabilities & static_cast<int>(MAV_PROTOCOL_CAPABILITY::MAV_PROTOCOL_CAPABILITY_PARAM_UNION)) != 0) {
+            printf("      MAV_PROTOCOL_CAPABILITY_PARAM_UNION\n");
+        }
+        if ((ver.capabilities & static_cast<int>(MAV_PROTOCOL_CAPABILITY::MAV_PROTOCOL_CAPABILITY_FTP)) != 0) {
+            printf("      MAV_PROTOCOL_CAPABILITY_FTP\n");
+        }
+        if ((ver.capabilities & static_cast<int>(MAV_PROTOCOL_CAPABILITY::MAV_PROTOCOL_CAPABILITY_SET_ATTITUDE_TARGET)) != 0) {
+            printf("      MAV_PROTOCOL_CAPABILITY_SET_ATTITUDE_TARGET\n");
+        }
+        if ((ver.capabilities & static_cast<int>(MAV_PROTOCOL_CAPABILITY::MAV_PROTOCOL_CAPABILITY_SET_POSITION_TARGET_LOCAL_NED)) != 0) {
+            printf("      MAV_PROTOCOL_CAPABILITY_SET_POSITION_TARGET_LOCAL_NED\n");
+        }
+        if ((ver.capabilities & static_cast<int>(MAV_PROTOCOL_CAPABILITY::MAV_PROTOCOL_CAPABILITY_SET_POSITION_TARGET_GLOBAL_INT)) != 0) {
+            printf("      MAV_PROTOCOL_CAPABILITY_SET_POSITION_TARGET_GLOBAL_INT\n");
+        }
+        if ((ver.capabilities & static_cast<int>(MAV_PROTOCOL_CAPABILITY::MAV_PROTOCOL_CAPABILITY_TERRAIN)) != 0) {
+            printf("      MAV_PROTOCOL_CAPABILITY_TERRAIN\n");
+        }
+        if ((ver.capabilities & static_cast<int>(MAV_PROTOCOL_CAPABILITY::MAV_PROTOCOL_CAPABILITY_SET_ACTUATOR_TARGET)) != 0) {
+            printf("      MAV_PROTOCOL_CAPABILITY_SET_ACTUATOR_TARGET\n");
+        }
+        if ((ver.capabilities & static_cast<int>(MAV_PROTOCOL_CAPABILITY::MAV_PROTOCOL_CAPABILITY_FLIGHT_TERMINATION)) != 0) {
+            printf("      MAV_PROTOCOL_CAPABILITY_FLIGHT_TERMINATION\n");
+        }
+        if ((ver.capabilities & static_cast<int>(MAV_PROTOCOL_CAPABILITY::MAV_PROTOCOL_CAPABILITY_COMPASS_CALIBRATION)) != 0) {
+            printf("      MAV_PROTOCOL_CAPABILITY_COMPASS_CALIBRATION\n");
+        }
+
+        printf("    flight_sw_version: %d\n", ver.flight_sw_version);
+        printf("    middleware_sw_version: %d\n", ver.middleware_sw_version);
+        printf("    os_sw_version: %d\n", ver.os_sw_version);
+        printf("    board_version: %d\n", ver.board_version);
+        printf("    vendor_id: %d\n", static_cast<int>(ver.vendor_id));
+        printf("    product_id: %d\n", static_cast<int>(ver.product_id));
+        printf("    product_id: %ld\n", static_cast<long>(ver.uid));
+        Close();
+    }
+    else {
+        printf("### capabilities are not being returned after 10 seconds");
+    }
+}
+
+bool GotoCommand::Parse(const std::vector<std::string>& args)
+{
+    cruise_speed_ = 0;
+    if (args.size() > 0) {
+        std::string cmd = args[0];
+        if (cmd == "goto") {
+            if (args.size() >= 4) {
+                tx = static_cast<float>(atof(args[1].c_str()));
+                ty = static_cast<float>(atof(args[2].c_str()));
+                tz = static_cast<float>(atof(args[3].c_str()));
+                if (tz > 0) {
+                    tz = -tz; // probably mean negative, since we are using NED coordinates.
+                }
+                if (std::fabs(tx) > 100) {
+                    printf("### invalid -100 < x < 100 \n");
+                    return false;
+                }
+                if (std::fabs(ty) > 100) {
+                    printf("### invalid -100 < y < 100 \n");
+                    return false;
+                }
+                if (std::fabs(tz) > 100) {
+                    printf("### invalid -100 < z < 100 \n");
+                    return false;
+                }
+
+                if (args.size() == 5) {
+                    cruise_speed_ = static_cast<float>(atof(args[4].c_str()));
+                    if (cruise_speed_ < 0 || cruise_speed_ > 10) {
+                        printf("### invalid speed, 0 < speed < 10\n");
+                        return false;
+                    }
+                }
+                return true;
+            }
+            else {
+                printf("goto - expecting x,y,z arguments\n");
+            }
+        }
+    }
+    return false;
+}
+
+void GotoCommand::Execute(std::shared_ptr<MavLinkVehicle> com)
+{
+    this->channel = com;
+    this->requestedControl = false;
+    this->targetReached = false;
+    this->settled = false;
+    this->hasLocalPosition = false;
+    this->targetPosition = false;
+    this->targetVelocity = false;
+    this->targetVelocityAltHold = false;
+    this->targetSpeed = 0;
+    this->theading = 0;
+    this->paused = false;
+    Command::Execute(com);
+
+    TakeControl();
+}
+
+void GotoCommand::TakeControl()
+{
+    if (!this->requestedControl) {
+        // control works better if we get about 50 of these per second (20ms interval, if we can).
+        this->channel->requestControl();
+        this->requestedControl = true;
+    }
+}
+
+void GotoCommand::Close()
+{
+    if (this->requestedControl && vehicle != nullptr && vehicle->hasOffboardControl()) {
+        vehicle->releaseControl();
+    }
+    this->requestedControl = false;
+    Command::Close();
+}
+
+void GotoCommand::HandleMessage(const MavLinkMessage& message)
+{
+    switch (message.msgid) {
+    case MavLinkLocalPositionNed::kMessageId: // MAVLINK_MSG_ID_LOCAL_POSITION_NED:
+    {
+        // The filtered local position
+        MavLinkLocalPositionNed localPos;
+        localPos.decode(message);
+
+        this->vx = localPos.vx;
+        this->vy = localPos.vy;
+        this->vz = localPos.vz;
+        this->x = localPos.x;
+        this->y = localPos.y;
+        this->z = localPos.z;
+
+        if (paused) {
+            return;
+        }
+
+        if (!this->requestedControl || !channel->hasOffboardControl()) {
+            return;
+        }
+
+        if (!this->hasLocalPosition) {
+            this->hasLocalPosition = true;
+            HasLocalPosition();
+        }
+
+        UpdateTarget();
+
+        if (targetPosition) {
+            // must send these regularly to keep offboard control.
+            channel->moveToLocalPosition(tx, ty, tz, is_yaw, static_cast<float>(theading * M_PI / 180));
+
+            if (this->hasLocalPosition) {
+                if (!targetReached && std::abs(x - tx) < nearDelta && std::abs(y - ty) < nearDelta) {
+                    targetReached = true;
+                }
+                if (targetReached && !settled && (fabs(this->vx) + std::abs(this->vy) + std::abs(this->vz) < almostStationery)) {
+                    settled = true;
+                    // ok, now we can safely switch to loiter.
+                    TargetReached();
+                }
+            }
+        }
+        else if (targetVelocity) {
+
+            // must send these regularly to keep offboard control.
+            // integrate the heading so it is smoother.
+            channel->moveByLocalVelocity(tvx, tvy, tvz, is_yaw, static_cast<float>(theading * M_PI / 180));
+        }
+        else if (targetVelocityAltHold) {
+
+            // must send these regularly to keep offboard control.
+            // integrate the heading so it is smoother.
+            channel->moveByLocalVelocityWithAltHold(tvx, tvy, tz, is_yaw, static_cast<float>(theading * M_PI / 180));
+        }
+        break;
+    }
+    case MavLinkAttitude::kMessageId: // MAVLINK_MSG_ID_ATTITUDE:
+    {
+        MavLinkAttitude att;
+        att.decode(message);
+        pitch = att.pitch;
+        pitchSpeed = att.pitchspeed;
+        roll = att.roll;
+        rollSpeed = att.rollspeed;
+        yaw = att.yaw;
+        yawSpeed = att.yawspeed;
+        break;
+    }
+    default:
+        break;
+    }
+}
+
+void GotoCommand::UpdateTarget()
+{
+}
+
+void GotoCommand::HasLocalPosition()
+{
+    Goto(tx, ty, tz, -1, yaw);
+}
+
+void GotoCommand::Goto(float targetX, float targetY, float targetZ, float speed, float heading, bool isYaw)
+{
+    targetPosition = true;
+    targetVelocity = false;
+    targetVelocityAltHold = false;
+    tx = targetX;
+    ty = targetY;
+    tz = targetZ;
+    is_yaw = isYaw;
+    theading = heading;
+    targetSpeed = speed;
+    targetReached = false;
+}
+
+void GotoCommand::Move(float targetvx, float targetvy, float targetvz, float heading, bool isYaw)
+{
+    targetPosition = false;
+    targetVelocity = true;
+    targetVelocityAltHold = false;
+    tvx = targetvx;
+    tvy = targetvy;
+    tvz = targetvz;
+    is_yaw = isYaw;
+    theading = heading;
+}
+
+void GotoCommand::MoveAltHold(float targetvx, float targetvy, float targetZ, float heading, bool isYaw)
+{
+    targetPosition = false;
+    targetVelocity = false;
+    targetVelocityAltHold = true;
+    tvx = targetvx;
+    tvy = targetvy;
+    tz = targetZ;
+    is_yaw = isYaw;
+    theading = heading;
+}
+
+void GotoCommand::TargetReached()
+{
+    targetReached = true;
+
+    printf("target reached\n");
+}
+
+bool OrbitCommand::Parse(const std::vector<std::string>& args)
+{
+    if (args.size() > 0) {
+        std::string cmd = args[0];
+        if (cmd == "orbit") {
+            radius = 0;
+            if (args.size() > 1) {
+                radius = static_cast<float>(atof(args[1].c_str()));
+                if (radius < 1 || radius > 100) {
+                    printf("radius '%f' is invalid, expecting 1 < radius < 100\n", radius);
+                    return false;
+                }
+            }
+            else {
+                printf("orbit - expecting radius argument\n");
+                return false;
+            }
+            speed = 1;
+            if (args.size() > 2) {
+                speed = static_cast<float>(atof(args[2].c_str()));
+                if (speed < 0.1 || speed > 10) {
+                    printf("speed '%f' is invalid, expecting 0.1 < radius < 10\n", speed);
+                    return false;
+                }
+            }
+            return true;
+        }
+    }
+    return false;
+}
+
+void OrbitCommand::Execute(std::shared_ptr<MavLinkVehicle> com)
+{
+
+    if (!com->isLocalControlSupported()) {
+        throw std::runtime_error(Utils::stringf("Your drone does not support the MAV_PROTOCOL_CAPABILITY_SET_POSITION_TARGET_LOCAL_NED capability."));
+    }
+
+    printf("orbit current position at radius %f\n", static_cast<float>(radius));
+    orbiting = false;
+    flyingToRadius = false;
+    startAngle = 0;
+    startTime = 0;
+    orbits = 0;
+    halfWay = false;
+    previousAngle = 0;
+    orbitSpeed = 0;
+    printf("waiting for local position...\n");
+    GotoCommand::Execute(com);
+}
+
+void OrbitCommand::HasLocalPosition()
+{
+
+    // fly to radius
+    flyingToRadius = true;
+    cx = x;
+    cy = y;
+    cz = z;
+
+    orbiting = false;
+    tx = x + radius;
+    ty = y;
+    tz = cx;
+    printf("Flying to orbit rim...\n");
+}
+
+double pin(double value, double max)
+{
+    if (value > max) {
+        return max;
+    }
+    if (value < -max) {
+        return -max;
+    }
+    return value;
+}
+
+void OrbitCommand::UpdateTarget()
+{
+    const float noMovement = 0.5;
+
+    if (flyingToRadius) {
+
+        double newvx = 1;
+        double newvy = ty - y;
+        newvy = pin(newvy, 1);
+        // it takes about 10 cm to stop and turn.
+        if (x + 0.1 > tx) {
+            // next time around switch to orbiting!
+            printf("Reached the rim of our orbit, switching to circular flight...\n");
+            orbiting = true;
+            orbitSpeed = 0;
+            flyingToRadius = false;
+        }
+        MoveAltHold(static_cast<float>(newvx), static_cast<float>(newvy), cz, 180);
+    }
+    else if (orbiting) {
+        // heading points to center of circle.
+        float dx = x - cx;
+        float dy = y - cy;
+        float angle = atan2(dy, dx);
+
+        if (angle < 0) {
+            angle += static_cast<float>(M_PI * 2);
+        }
+
+        float actualRadius = sqrtf((dx * dx) + (dy * dy));
+        float degrees = static_cast<float>(angle * 180 / M_PI);
+        if (degrees > 360) {
+            degrees -= 360;
+        }
+
+        MeasureTime(degrees);
+        float heading = degrees + 180; // point the camera towards the center of the circle.
+
+        float correction = (radius - actualRadius) / radius;
+        if (previousCorrection != 0) {
+            if (std::fabs(correction) > std::fabs(previousCorrection)) {
+                if (correctionFactor < 30) {
+                    correctionFactor++;
+                }
+            }
+            else if (correctionFactor > 0) {
+                correctionFactor--;
+            }
+        }
+        previousCorrection = correction;
+        correction *= correctionFactor;
+
+        float tangent = static_cast<float>(angle + M_PI_2 - (correction * M_PI / 180));
+
+        double newvx = orbitSpeed * cos(tangent);
+        double newvy = orbitSpeed * sin(tangent);
+
+        // interpoloate the speed ramp up time over 2 seconds from start time
+        if (orbitSpeed < speed) {
+
+            long long now = std::chrono::duration_cast<std::chrono::milliseconds>(std::chrono::system_clock::now().time_since_epoch()).count();
+            long long ms = now - startTime;
+            if (ms > 5000) {
+                orbitSpeed = speed;
+            }
+            else {
+                double percentage = static_cast<double>(ms) / 5000.0; // 5 second target
+                orbitSpeed = static_cast<float>(percentage * speed);
+                //printf("speeding up to %f\n", orbitSpeed);
+            }
+        }
+
+        MoveAltHold(static_cast<float>(newvx), static_cast<float>(newvy), cz, heading);
+
+        if (logViewer.get() != nullptr) {
+            // monitor the sin curves so we can see how on track or off track it actually is.
+            // the shape of the curve will also tell us if we are progressing at a consistent
+            // speed, the more deformed the sin curve the worse our progress.
+
+            // pack this tracking info into mavlink_vicon_position_estimate_t just because we can....
+
+            MavLinkViconPositionEstimate est;
+            est.pitch = est.roll = est.z = est.yaw = 0;
+            est.usec = static_cast<uint32_t>(std::chrono::duration_cast<std::chrono::microseconds>(std::chrono::system_clock::now().time_since_epoch()).count());
+
+            est.x = sin(angle) * radius;
+            est.y = sin(angle) * actualRadius;
+
+            logViewer->sendMessage(est);
+        }
+    }
+}
+
+void OrbitCommand::MeasureTime(float degrees)
+{
+    if (startTime == 0) {
+        startAngle = degrees;
+        startTime = std::chrono::duration_cast<std::chrono::milliseconds>(std::chrono::system_clock::now().time_since_epoch()).count();
+    }
+    else if (!halfWay && std::fabs(startAngle - degrees) >= 180) {
+        halfWay = true;
+    }
+    else if (halfWay && degrees < previousAngle) {
+        // degrees just flipped from 359 to 0.
+        auto endTime = std::chrono::duration_cast<std::chrono::milliseconds>(std::chrono::system_clock::now().time_since_epoch()).count();
+        auto durationMs = endTime - startTime;
+        printf("Completed orbit %d is %f seconds\n", orbits++, (static_cast<float>(durationMs) / 1000.0f));
+        startTime = endTime;
+        halfWay = false;
+    }
+    previousAngle = degrees;
+}
+
+bool RotateCommand::Parse(const std::vector<std::string>& args)
+{
+    if (args.size() > 0) {
+        std::string cmd = args[0];
+        if (cmd == "rotate") {
+
+            if (args.size() > 1) {
+                std::string arg = args[1];
+                cmd_ = arg;
+
+                // this enables us to test what happens when offboard control is lost and resumed.
+                if (arg == "resume" || arg == "pause") {
+                    return true;
+                }
+                speed_ = static_cast<float>(atof(arg.c_str()));
+            }
+            else {
+                speed_ = 10;
+            }
+            return true;
+        }
+    }
+
+    return false;
+}
+
+void RotateCommand::Execute(std::shared_ptr<MavLinkVehicle> com)
+{
+    if (!com->isLocalControlSupported()) {
+        throw std::runtime_error(Utils::stringf("Your drone does not support the MAV_PROTOCOL_CAPABILITY_SET_POSITION_TARGET_LOCAL_NED capability."));
+    }
+
+    if (cmd_ == "resume") {
+        this->Resume();
+    }
+    else if (cmd_ == "pause") {
+        this->Pause();
+    }
+    else {
+        start_ = false;
+        printf("rotating at current position at %f degrees/second\n", static_cast<float>(speed_));
+        GotoCommand::Execute(com);
+    }
+}
+
+void RotateCommand::HasLocalPosition()
+{
+    if (!start_) {
+        // in case we are flying fast, we first do a Goto to get to a fixed stationary position before we try and start rotating.
+        Goto(x, y, z, -1, yaw);
+    }
+}
+
+void RotateCommand::TargetReached()
+{
+    count_down_ = 10;
+    start_ = true;
+}
+
+void RotateCommand::UpdateTarget()
+{
+    if (paused) {
+        return;
+    }
+
+    if (start_) {
+        if (count_down_ == 0) {
+            Move((tx - x) / 10, (ty - y) / 10, (tz - z) / 10, speed_, false);
+        }
+        else {
+            count_down_--;
+        }
+    }
+}
+
+bool SquareCommand::Parse(const std::vector<std::string>& args)
+{
+    if (args.size() > 0) {
+        std::string cmd = args[0];
+        if (cmd == "square") {
+            length_ = 1;
+            speed_ = 0.2f;
+            if (args.size() > 1) {
+                length_ = static_cast<float>(atof(args[1].c_str()));
+                if (length_ < 0 || length_ > 100) {
+                    printf("invalid length '%f', expecting 1 < length < 100 ", length_);
+                    return false;
+                }
+            }
+            if (args.size() > 2) {
+                speed_ = static_cast<float>(atof(args[2].c_str()));
+                if (speed_ < 0.1 || speed_ > 10) {
+                    printf("invalid speed '%f', expecting 0.1 < speed < 10", speed_);
+                    return false;
+                }
+                speed_ *= 0.8f; // hack to make it match real drone.
+            }
+            return true;
+        }
+    }
+
+    return false;
+}
+
+void SquareCommand::Execute(std::shared_ptr<MavLinkVehicle> com)
+{
+    if (!com->isLocalControlSupported()) {
+        throw std::runtime_error(Utils::stringf("Your drone does not support the MAV_PROTOCOL_CAPABILITY_SET_POSITION_TARGET_LOCAL_NED capability."));
+    }
+    started_ = false;
+    leg_ = 0;
+    near = speed_;
+    printf("executing a square pattern of length %f and at %f m/s\n", length_, speed_);
+    GotoCommand::Execute(com);
+}
+
+void SquareCommand::setNextTarget()
+{
+
+    switch (leg_) {
+    case 0:
+        printf("Driving north\n");
+        tx = sx_ + length_;
+        ty = sy_;
+        tz = sz_;
+        theading = 0;
+        break;
+    case 1:
+        printf("Driving east\n");
+        tx = sx_ + length_;
+        ty = sy_ + length_;
+        tz = sz_;
+        theading = 0;
+        break;
+    case 2:
+        printf("Driving south\n");
+        tx = sx_;
+        ty = sy_ + length_;
+        tz = sz_;
+        theading = 0;
+        break;
+    case 3:
+        printf("Driving west\n");
+        tx = sx_;
+        ty = sy_;
+        tz = sz_;
+        tvx = 0;
+        theading = 0;
+        break;
+    default:
+        break;
+    }
+}
+
+void SquareCommand::HasLocalPosition()
+{
+    if (!started_) {
+        theading = 0;
+        sx_ = x;
+        sy_ = y;
+        sz_ = z;
+        started_ = true;
+        // ok, now we can start moving by velocity
+        setNextTarget();
+    }
+}
+
+void SquareCommand::UpdateTarget()
+{
+    if (started_) {
+        float dx = tx - x;
+        float dy = ty - y;
+        float dist = sqrtf((dx * dx) + (dy * dy));
+
+        if (std::abs(dx) < near && std::abs(dy) < near) {
+            leg_++;
+            if (leg_ == 4) leg_ = 0;
+            setNextTarget();
+
+            // recompute to new target.
+            dx = tx - x;
+            dy = ty - y;
+            dist = sqrtf((dx * dx) + (dy * dy));
+        }
+
+        if (dist > speed_) {
+            float scale = speed_ / dist;
+            dx *= scale;
+            dy *= scale;
+        }
+        tvx = dx;
+        tvy = dy;
+        tvz = 0;
+
+        MoveAltHold(tvx, tvy, tz, theading, true);
+    }
+}
+
+bool WiggleCommand::Parse(const std::vector<std::string>& args)
+{
+    if (args.size() > 0) {
+        wiggle_size_ = 1;
+        std::string cmd = args[0];
+        if (cmd == "wiggle") {
+            xaxis_ = false;
+            wiggle_size_ = 2;
+            wiggle_angle_ = 10;
+
+            if (args.size() > 1) {
+                wiggle_size_ = static_cast<float>(atof(args[1].c_str()));
+            }
+            if (args.size() > 2) {
+                wiggle_angle_ = static_cast<float>(atof(args[2].c_str()));
+            }
+            if (args.size() > 3) {
+                auto axis = args[3];
+                if (axis == "x") {
+                    xaxis_ = true;
+                }
+            }
+
+            return true;
+        }
+    }
+    return false;
+}
+
+void WiggleCommand::Execute(std::shared_ptr<MavLinkVehicle> com)
+{
+    if (!com->isAttitudeControlSupported()) {
+        throw std::runtime_error(Utils::stringf("Your drone does not support the MAV_PROTOCOL_CAPABILITY_SET_ATTITUDE_TARGET capability."));
+    }
+    started_ = false;
+
+    auto state = com->getVehicleState();
+    auto pos = state.local_est.pos;
+    this->sx_ = pos.x;
+    this->sy_ = pos.y;
+    this->sz_ = pos.z;
+    Command::Execute(com); // subscribe.
+    com->setMessageInterval(static_cast<int>(MavLinkMessageIds::MAVLINK_MSG_ID_LOCAL_POSITION_NED), 30);
+    com->setMessageInterval(static_cast<int>(MavLinkMessageIds::MAVLINK_MSG_ID_ATTITUDE_TARGET), 30);
+
+    com->requestControl();
+
+    meter_.reset();
+
+    // start by moving right with 10 degree roll.
+    targetAngle_ = wiggle_angle_;
+    ready_ = false;
+    started_ = true;
+}
+
+void WiggleCommand::HandleMessage(const MavLinkMessage& message)
+{
+    if (!started_) {
+        // haven't started yet.
+        return;
+    }
+
+    switch (message.msgid) {
+    case MavLinkAttitudeTarget::kMessageId: {
+        _current.decode(message);
+        if (!ready_) {
+            ready_ = true;
+            flipped_ = true;
+            previous_ = 0;
+            ramp_up_speed_ = true;
+            start_thrust_ = _current.thrust;
+            DebugOutput("start_thrust_=%f", start_thrust_);
+            // these PID values were calculated experimentally using AltHoldCommand, this provides the best
+            // control over thrust to achieve minimal over/under shoot in a reasonable amount of time.
+            thrust_controller_.setPoint(-this->sz_, .05f, .005f, 0.09f);
+        }
+        break;
+    }
+    case MavLinkLocalPositionNed::kMessageId: {
+        if (!ready_) {
+            return;
+        }
+
+        if (vehicle->hasOffboardControl()) {
+            MavLinkLocalPositionNed pos;
+            pos.decode(message);
+
+            if (xaxis_) {
+                wiggleX(pos);
+            }
+            else {
+                wiggleY(pos);
+            }
+
+            meter_.reportMessageRate();
+        }
+        break;
+    }
+    default:
+        break;
+    }
+}
+
+void WiggleCommand::wiggleX(const MavLinkLocalPositionNed& pos)
+{
+    // track how our actual pitch is coming along compared to our target
+    float roll, pitch;
+
+    // and check position
+    double dx = this->sx_ - pos.x;
+    double dy = this->sy_ - pos.y;
+    double z = pos.z;
+
+    // the amount of pitch should depend on our speed in that direction.
+    double speed = std::fabs(pos.vx);
+
+    float ctrl = thrust_controller_.control(static_cast<float>(-z));
+
+    float thrust = start_thrust_ + ctrl;
+
+    // passed the midpoint.
+    if ((previous_ > 0 && pos.vx < 0) || (previous_ < 0 && pos.vx > 0)) {
+        DebugOutput("wiggle velocity flipped");
+        flipped_ = true;
+    }
+    previous_ = pos.vx;
+
+    // fade out the pitch as we pick up speed so we don't overshoot.
+    pitch = targetAngle_;
+    if (flipped_ && !ramp_up_speed_) {
+        float f = fmax(static_cast<float>(speed * 2), 1.0f);
+        pitch /= f;
+    }
+    if (ramp_up_speed_ && speed > 0.5f) {
+        ramp_up_speed_ = false;
+    }
+
+    // see if we just crossed the wiggle distance threshold.
+    // (pitch affects the x-position).
+    if (flipped_ && targetAngle_ > 0 && dx > wiggle_size_) {
+        flipped_ = false;
+        // reverse direction with a -30 degrees quick stop
+        targetAngle_ = static_cast<float>(-wiggle_angle_);
+        pitch = targetAngle_;
+        DebugOutput("wiggle reversing direction");
+    }
+    else if (flipped_ && targetAngle_ < 0 && dx < -wiggle_size_) {
+        flipped_ = false;
+        // reverse direction with a 30 degrees quick stop
+        targetAngle_ = static_cast<float>(wiggle_angle_);
+        pitch = targetAngle_;
+        DebugOutput("wiggle reversing direction");
+    }
+
+    // try and keep y on target by using roll, but only use a little bit since it shouldn't wander
+    // too much in that direction.
+    roll = fmax(-0.2f, fmin(0.2f, static_cast<float>((-pos.vy / 5.0f) + (dy / 10.0f))));
+
+    //DebugOutput("ctrl=%f, sz=%f, z=%f, dz=%f, new thrust=%f", ctrl, sz_, z, sz_ - z, thrust);
+    roll = static_cast<float>(roll * 180.0f / M_PI);
+    vehicle->moveByAttitude(roll, pitch, 0.0f, 0, 0, 0, thrust);
+}
+void WiggleCommand::wiggleY(const MavLinkLocalPositionNed& pos)
+{
+
+    // track how our actual roll is coming along compared to our target
+    float roll, pitch;
+
+    // and check position
+    double dx = this->sx_ - pos.x;
+    double dy = this->sy_ - pos.y;
+    double z = pos.z;
+
+    // the amount of roll should depend on our speed in that direction.
+    double speed = std::fabs(pos.vy);
+
+    float ctrl = thrust_controller_.control(static_cast<float>(-z));
+
+    float thrust = start_thrust_ + ctrl;
+
+    // passed the midpoint.
+    if ((previous_ > 0 && pos.vy < 0) || (previous_ < 0 && pos.vy > 0)) {
+        DebugOutput("wiggle velocity flipped");
+        flipped_ = true;
+    }
+    previous_ = pos.vy;
+
+    // fade out the roll as we pick up speed so we don't overshoot.
+    roll = targetAngle_;
+    if (flipped_ && !ramp_up_speed_) {
+        float f = fmax(static_cast<float>(speed * 2), 1.0f);
+        roll /= f;
+    }
+    if (ramp_up_speed_ && speed > 0.5f) {
+        ramp_up_speed_ = false;
+    }
+
+    // see if we just crossed the wiggle distance threshold.
+    // (roll affects the y-position).
+    if (flipped_ && targetAngle_ > 0 && dy < -wiggle_size_) {
+        flipped_ = false;
+        // reverse direction with a -30 degrees quick stop
+        targetAngle_ = static_cast<float>(-wiggle_angle_);
+        roll = targetAngle_;
+        DebugOutput("wiggle reversing direction");
+    }
+    else if (flipped_ && targetAngle_ < 0 && dy > wiggle_size_) {
+        flipped_ = false;
+        // reverse direction with a 30 degrees quick stop
+        targetAngle_ = static_cast<float>(wiggle_angle_);
+        roll = targetAngle_;
+        DebugOutput("wiggle reversing direction");
+    }
+
+    // try and keep x on target by using pitch, but only use a little bit since it shouldn't wander
+    // too much in that direction.
+    pitch = fmax(-0.2f, fmin(0.2f, static_cast<float>((pos.vx / 5.0f) - (dx / 10.0f))));
+
+    //DebugOutput("ctrl=%f, sz=%f, z=%f, dz=%f, new thrust=%f", ctrl, sz_, z, sz_ - z, thrust);
+    pitch = static_cast<float>(pitch * 180.0f / M_PI);
+    vehicle->moveByAttitude(roll, pitch, 0.0f, 0, 0, 0, thrust);
+}
+
+void WiggleCommand::Close()
+{
+    started_ = false;
+    ready_ = false;
+    if (vehicle != nullptr) {
+        vehicle->releaseControl();
+    }
+    Command::Close();
+}
+
+// for testing PID controller.
+//class AltHoldCommand : public Command
+//{
+//	std::shared_ptr<MavLinkVehicle> channel;
+//	float sx_, sy_, sz_;
+//	MavLinkAttitudeTarget _current;
+//	PidController thrust_controller_;
+//public:
+bool AltHoldCommand::Parse(const std::vector<std::string>& args)
+{
+    if (args.size() > 0) {
+        std::string cmd = args[0];
+        if (cmd == "hold") {
+            if (args.size() > 1) {
+                sz_ = static_cast<float>(atof(args[1].c_str()));
+            }
+            else {
+                printf("hold - missing altitude parameter.\n");
+                return false;
+            }
+            kp_ = 1;
+            ki_ = 0;
+            kd_ = 0;
+            if (args.size() > 2) {
+                kp_ = static_cast<float>(atof(args[2].c_str()));
+            }
+            if (args.size() > 3) {
+                ki_ = static_cast<float>(atof(args[3].c_str()));
+            }
+            if (args.size() > 4) {
+                kd_ = static_cast<float>(atof(args[4].c_str()));
+            }
+            return true;
+        }
+    }
+    return false;
+}
+
+void AltHoldCommand::Close()
+{
+    if (vehicle != nullptr) {
+        vehicle->releaseControl();
+    }
+    Command::Close();
+}
+
+void AltHoldCommand::Execute(std::shared_ptr<MavLinkVehicle> com)
+{
+    vehicle = com;
+    if (!com->isAttitudeControlSupported()) {
+        throw std::runtime_error(Utils::stringf("Your drone does not support the MAV_PROTOCOL_CAPABILITY_SET_ATTITUDE_TARGET capability."));
+    }
+    ready_ = false;
+    started_ = false;
+    auto state = com->getVehicleState();
+    auto pos = state.local_est.pos;
+    this->sx_ = pos.x;
+    this->sy_ = pos.y;
+
+    // this->sz_ = pos.z; // user defined target.
+    Command::Execute(com); // subscribe.
+    com->setMessageInterval(static_cast<int>(MavLinkMessageIds::MAVLINK_MSG_ID_LOCAL_POSITION_NED), 30);
+    com->setMessageInterval(static_cast<int>(MavLinkMessageIds::MAVLINK_MSG_ID_ATTITUDE_TARGET), 30);
+
+    com->requestControl();
+
+    // move to local position keeps the offboard control happy.
+    com->moveToLocalPosition(pos.x, pos.y, pos.z, true, static_cast<float>(state.attitude.yaw * M_PI / 180));
+
+    started_ = true;
+}
+
+void AltHoldCommand::HandleMessage(const MavLinkMessage& message)
+{
+    if (!started_) {
+        // haven't started yet.
+        return;
+    }
+
+    switch (message.msgid) {
+    case MavLinkAttitudeTarget::kMessageId: {
+        _current.decode(message);
+        if (!ready_) {
+            start_thrust_ = _current.thrust;
+            DebugOutput("start_thrust_=%f", start_thrust_);
+            thrust_controller_.setPoint(this->sz_, kp_, ki_, kd_);
+            ready_ = true;
+        }
+        break;
+    }
+    case MavLinkLocalPositionNed::kMessageId: {
+        if (!ready_) {
+            return;
+        }
+        MavLinkLocalPositionNed pos;
+        pos.decode(message);
+
+        // and check position
+        //double dx = this->sx_ - pos.x;
+        //double dy = this->sy_ - pos.y;
+        double z = pos.z;
+
+        float ctrl = thrust_controller_.control(static_cast<float>(z));
+        float thrust = start_thrust_ + ctrl;
+
+        printf("thrust:%f\tctrl:%f\n", thrust, ctrl);
+
+        // try and keep x & y on target by using pitch & roll, but only use a little bit since it shouldn't wander
+        // too much in that direction.
+        float pitch = fmax(-0.2f, fmin(0.2f, pos.vx / 5.0f));
+        float roll = fmax(-0.2f, fmin(0.2f, -pos.vy / 5.0f));
+
+        // adjust thrust so we keep steady height target
+        thrust = static_cast<float>(fmax(0.01, fmin(1.0, thrust)));
+
+        //DebugOutput("ctrl=%f, sz=%f, z=%f, dz=%f, new thrust=%f", ctrl, sz_, z, sz_ - z, thrust);
+        vehicle->moveByAttitude(roll, pitch, 0, 9, 0, 0, thrust);
+        break;
+    }
+    default:
+        break;
+    }
+}
+
+std::string replaceAll(std::string s, char toFind, char toReplace)
+{
+    size_t pos = s.find_first_of(toFind, 0);
+    while (pos != std::string::npos) {
+        s.replace(pos, 1, 1, toReplace);
+        pos = s.find_first_of(toFind, 0);
+    }
+    return s;
+}
+
+std::string normalize(std::string arg)
+{
+    if (FileSystem::kPathSeparator == '\\') {
+        return replaceAll(arg, '/', '\\'); // make sure user input matches what FileSystem will do when resolving paths.
+    }
+    return arg;
+}
+
+std::string toPX4Path(std::string arg)
+{
+    if (FileSystem::kPathSeparator == '\\') {
+        return replaceAll(arg, '\\', '/'); // PX4 uses '/'
+    }
+    return arg;
+}
+
+bool FtpCommand::Parse(const std::vector<std::string>& args)
+{
+    //	"ftp [ls|cd name|get source [target]|put source target]";
+    cmd = none;
+    if (args.size() > 0) {
+        std::string command = args[0];
+        if (command == "ls") {
+            cmd = list;
+
+            if (args.size() > 1) {
+                std::string rel = normalize(args[1]);
+                source = FileSystem::resolve(cwd, rel);
+            }
+            else {
+                source = FileSystem::resolve(cwd, "");
+            }
+        }
+        else if (command == "cd") {
+            cmd = cd;
+            if (args.size() > 1) {
+                std::string rel = normalize(args[1]);
+                cwd = FileSystem::resolve(cwd, rel);
+            }
+            else {
+                cmd = none;
+                printf("current directory is %s\n", cwd.c_str());
+            }
+        }
+        else if (command == "get") {
+            cmd = get;
+            if (args.size() > 1) {
+                std::string rel = normalize(args[1]);
+                target = FileSystem::resolve(cwd, rel);
+                if (args.size() > 2) {
+                    source = args[2];
+                }
+                else {
+                    cmd = none;
+                    printf("Missing local file name\n");
+                }
+            }
+            else {
+                cmd = none;
+                printf("Missing remote file name\n");
+            }
+        }
+        else if (command == "put") {
+            cmd = put;
+            if (args.size() > 1) {
+                // local remote
+                source = args[1];
+                if (args.size() > 2) {
+                    std::string rel = normalize(args[2]);
+                    target = FileSystem::resolve(cwd, rel);
+                    target = toPX4Path(target);
+                }
+                else {
+                    cmd = none;
+                    printf("Missing remote file name\n");
+                }
+            }
+            else {
+                cmd = none;
+                printf("Missing local file name\n");
+            }
+        }
+        else if (command == "rm") {
+            cmd = remove;
+            if (args.size() > 1) {
+                std::string rel = normalize(args[1]);
+                target = FileSystem::resolve(cwd, rel);
+                target = toPX4Path(target);
+            }
+            else {
+                cmd = none;
+                printf("Missing remote file name\n");
+            }
+        }
+        else if (command == "mkdir") {
+            cmd = mkdir;
+            if (args.size() > 1) {
+                std::string rel = normalize(args[1]);
+                target = FileSystem::resolve(cwd, rel);
+                target = toPX4Path(target);
+            }
+            else {
+                cmd = none;
+                printf("Missing remote file path\n");
+            }
+        }
+        else if (command == "rmdir") {
+            cmd = rmdir;
+            if (args.size() > 1) {
+                std::string rel = normalize(args[1]);
+                target = FileSystem::resolve(cwd, rel);
+                target = toPX4Path(target);
+            }
+            else {
+                cmd = none;
+                printf("Missing remote file path\n");
+            }
+        }
+    }
+    return (cmd != none);
+}
+
+void FtpCommand::Execute(std::shared_ptr<MavLinkVehicle> com)
+{
+    if (client == nullptr) {
+        client = std::make_shared<MavLinkFtpClient>(166, 1);
+        client->connect(com->getConnection());
+    }
+    if (!client->isSupported()) {
+        printf("ftp commands are not supported by your drone\n");
+    }
+    switch (cmd) {
+    case FtpCommand::list:
+        doList();
+        break;
+    case FtpCommand::cd:
+        // already handled by the parse method.
+        break;
+    case FtpCommand::get:
+        doGet();
+        break;
+    case FtpCommand::put:
+        doPut();
+        break;
+    case FtpCommand::remove:
+        doRemove();
+        break;
+    case FtpCommand::mkdir:
+        doMkdir();
+        break;
+    case FtpCommand::rmdir:
+        doRmdir();
+        break;
+    default:
+        break;
+    }
+}
+
+void FtpCommand::startMonitor()
+{
+    stopMonitor();
+    progress.complete = false;
+    progress.current = 0;
+    progress.goal = 0;
+    progress.message = "";
+
+    Utils::cleanupThread(monitorThread);
+    monitorThread = std::thread{ &FtpCommand::monitor, this };
+}
+
+void FtpCommand::stopMonitor()
+{
+
+    if (monitorThread.joinable()) {
+        progress.complete = true;
+        monitorThread.join();
+    }
+}
+
+void FtpCommand::Close()
+{
+    Command::Close();
+    if (client != nullptr) {
+        client->cancel();
+    }
+}
+
+void FtpCommand::doList()
+{
+
+    std::vector<MavLinkFileInfo> files;
+
+    startMonitor();
+    std::string dir = toPX4Path(source);
+    client->list(progress, dir, files);
+    stopMonitor();
+    printf("\n");
+
+    int count = 0;
+    for (auto iter = files.begin(); iter != files.end(); iter++) {
+        count++;
+        auto info = *iter;
+        if (info.is_directory) {
+            printf("<DIR>    %s\n", info.name.c_str());
+        }
+        else {
+            printf("%8d %s\n", info.size, info.name.c_str());
+        }
+    }
+    if (count == 0) {
+        printf("directory is empty\n");
+    }
+    if (progress.error != 0) {
+        printf("%s\n", progress.message.c_str());
+    }
+    if (progress.average_rate != 0) {
+        printf("%d msgs received, %f milliseconds per packet, longest delay=%f\n", progress.message_count, progress.average_rate, progress.longest_delay);
+    }
+}
+
+void FtpCommand::doGet()
+{
+
+    std::string fsTarget = normalize(target);
+    std::string leaf = FileSystem::getFileName(fsTarget);
+    bool wildcards;
+    if (!parse(leaf, wildcards)) {
+        printf("wildcard pattern '%s' is too complex\n", leaf.c_str());
+    }
+    else if (wildcards) {
+        std::vector<MavLinkFileInfo> files;
+        FileSystem::removeLeaf(fsTarget);
+        std::string dir = toPX4Path(fsTarget);
+        printf("getting all files in: %s matching '%s' ", dir.c_str(), leaf.c_str());
+
+        startMonitor();
+        client->list(progress, toPX4Path(dir), files);
+        stopMonitor();
+        printf("\n");
+
+        int count = 0;
+        int matching = 0;
+        for (auto iter = files.begin(); iter != files.end(); iter++) {
+            count++;
+            auto info = *iter;
+            if (!info.is_directory) {
+                if (matches(leaf, info.name)) {
+                    matching++;
+                    printf("Getting %8d %s", info.size, info.name.c_str());
+                    std::string sourceFile = FileSystem::combine(source, info.name);
+                    std::string targetFile = FileSystem::combine(dir, info.name);
+                    startMonitor();
+                    client->get(progress, toPX4Path(targetFile), sourceFile);
+                    stopMonitor();
+                    printf("\n");
+                    if (progress.error != 0) {
+                        break;
+                    }
+                }
+            }
+        }
+        if (progress.error == 0) {
+            if (count == 0) {
+                printf("directory is empty\n");
+            }
+            else if (matching == 0) {
+                printf("no matching files\n");
+            }
+        }
+    }
+    else {
+        printf("Getting %s", target.c_str());
+        startMonitor();
+        client->get(progress, toPX4Path(target), source);
+        stopMonitor();
+        printf("\n");
+    }
+    if (progress.error != 0) {
+        printf("%s\n", progress.message.c_str());
+        printf("get failed\n");
+    }
+    else {
+        printf("ok\n");
+    }
+    if (progress.average_rate != 0) {
+        printf("%d msgs received, %f milliseconds per packet, longest delay=%f\n", progress.message_count, progress.average_rate, progress.longest_delay);
+    }
+}
+
+void FtpCommand::doPut()
+{
+    startMonitor();
+    printf("Writing %s", target.c_str());
+    client->put(progress, toPX4Path(target), source);
+    stopMonitor();
+    printf("\n");
+    if (progress.error != 0) {
+        printf("%s\n", progress.message.c_str());
+        printf("put failed\n");
+    }
+    else {
+        printf("ok\n");
+    }
+    if (progress.average_rate != 0) {
+        printf("%d msgs received, %f milliseconds per packet, longest delay=%f\n", progress.message_count, progress.average_rate, progress.longest_delay);
+    }
+}
+
+void FtpCommand::doRemove()
+{
+    std::string fsTarget = normalize(target);
+    std::string leaf = FileSystem::getFileName(fsTarget);
+    if (leaf.size() > 0 && (leaf[0] == '/' || leaf[0] == '\\')) {
+        leaf = leaf.substr(1);
+    }
+    bool wildcards = false;
+    if (!parse(leaf, wildcards)) {
+        printf("wildcard pattern '%s' is too complex\n", leaf.c_str());
+    }
+    else if (wildcards) {
+        std::vector<MavLinkFileInfo> files;
+        FileSystem::removeLeaf(fsTarget);
+        std::string dir = toPX4Path(fsTarget);
+        printf("removing all files in %s matching '%s'\n", dir.c_str(), leaf.c_str());
+        startMonitor();
+        client->list(progress, toPX4Path(dir), files);
+        stopMonitor();
+        printf("\n");
+
+        int count = 0;
+        int matching = 0;
+        for (auto iter = files.begin(); iter != files.end(); iter++) {
+            count++;
+            auto info = *iter;
+            if (!info.is_directory) {
+                if (matches(leaf, info.name)) {
+                    matching++;
+                    printf("Removing %s ", info.name.c_str());
+                    std::string targetFile = FileSystem::combine(normalize(dir), info.name);
+                    startMonitor();
+                    client->remove(progress, toPX4Path(targetFile));
+                    stopMonitor();
+                    printf("\n");
+                    if (progress.error != 0) {
+                        break;
+                    }
+                }
+            }
+        }
+        if (progress.error == 0) {
+            if (count == 0) {
+                printf("directory is empty\n");
+            }
+            else if (matching == 0) {
+                printf("no matching files\n");
+            }
+        }
+    }
+    else {
+        printf("Removing %s ", target.c_str());
+        startMonitor();
+        client->remove(progress, toPX4Path(target));
+        stopMonitor();
+        printf("\n");
+    }
+
+    if (progress.error != 0) {
+        printf("remove failed\n");
+    }
+    else {
+        printf("ok\n");
+    }
+}
+
+void FtpCommand::doMkdir()
+{
+    printf("Creating directory %s ", target.c_str());
+    startMonitor();
+    client->mkdir(progress, target);
+    stopMonitor();
+    printf("\n");
+    if (progress.error != 0) {
+        printf("remove failed\n");
+    }
+    else {
+        printf("ok\n");
+    }
+}
+
+void FtpCommand::doRmdir()
+{
+    printf("Removing directory %s ", target.c_str());
+    startMonitor();
+    client->rmdir(progress, target);
+    stopMonitor();
+    printf("\n");
+    if (progress.error != 0) {
+        printf("remove failed\n");
+    }
+    else {
+        printf("ok\n");
+    }
+}
+
+void FtpCommand::monitor()
+{
+    std::string msg = progress.message;
+    double percent = 0;
+
+    while (!progress.complete) {
+        if (progress.goal > 0) {
+            double p = static_cast<double>(progress.current) / static_cast<double>(progress.goal);
+            if (static_cast<int>(p * 10) > static_cast<int>(percent * 10)) {
+                printf(".");
+                percent = p;
+            }
+            if (progress.message != "" && progress.message != msg) {
+                msg = progress.message;
+                printf("%s\n", msg.c_str());
+            }
+            std::this_thread::sleep_for(std::chrono::milliseconds(100));
+        }
+    }
+}
+
+bool FtpCommand::parse(const std::string& name, bool& wildcards) const
+{
+    // we only support very simple patterns for now.
+    // each wildcard must be separated by literal.
+    wildcards = false;
+    size_t wildcardpos = -1;
+    for (size_t i = 0, s = name.size(); i < s; i++) {
+        char ch = name[i];
+        if (ch == '*' || ch == '?') {
+            if (wildcards && wildcardpos + 1 == i) {
+                // back to back wildcards with no literal in between is too complex.
+                return false;
+            }
+            wildcards = true;
+            wildcardpos = i;
+        }
+    }
+    return true;
+}
+
+bool FtpCommand::matches(const std::string& pattern, const std::string& name) const
+{
+    size_t p = 0;
+    size_t ps = pattern.size();
+    // we only support simple matching for now, we can add full regex later if we need it.
+    for (size_t i = 0, s = name.size(); i < s; i++) {
+        if (p >= ps) {
+            return false;
+        }
+        char pc = pattern[p];
+        char ch = name[i];
+        if (pc == '?' || pc == ch) {
+            // yep!
+            p++;
+        }
+        else if (pc != '*') {
+            return false;
+        }
+        else if (p + 1 < ps && pattern[p + 1] == ch) {
+            // '*' is done we found the next matching char
+            p += 2;
+        }
+    }
+    if (p + 1 == ps && pattern[p] == '*') {
+        // this is ok.
+        return true;
+    }
+    return p == ps;
+}
+
+bool NshCommand::Parse(const std::vector<std::string>& args)
+{
+    if (args.size() > 0) {
+        std::string command = args[0];
+        if (command == "nsh") {
+            return true;
+        }
+    }
+    return false;
+}
+
+void NshCommand::Execute(std::shared_ptr<MavLinkVehicle> com)
+{
+    Command::Execute(com);
+
+    std::string line = "\n";
+    send(line);
+
+    while (!std::cin.eof()) {
+        std::getline(std::cin, line);
+        if (line == "x" || line == "quit" || line == "bye" || line == "exit") {
+            return;
+        }
+        line += '\n';
+        send(line);
+    }
+}
+
+void NshCommand::send(std::string& msg)
+{
+    MavLinkSerialControl ctrl;
+    ctrl.device = static_cast<uint8_t>(SERIAL_CONTROL_DEV::SERIAL_CONTROL_DEV_SHELL);
+    ctrl.flags = static_cast<uint8_t>(SERIAL_CONTROL_FLAG::SERIAL_CONTROL_FLAG_RESPOND) |
+                 static_cast<uint8_t>(SERIAL_CONTROL_FLAG::SERIAL_CONTROL_FLAG_EXCLUSIVE);
+    ctrl.baudrate = 0;
+    ctrl.timeout = 0;
+    int len = static_cast<int>(msg.size());
+    if (len > 70) len = 70;
+    ctrl.count = static_cast<uint8_t>(len);
+    ::memcpy(ctrl.data, msg.c_str(), len);
+    vehicle->sendMessage(ctrl);
+}
+
+void NshCommand::Close()
+{
+    MavLinkSerialControl ctrl;
+    ctrl.device = 0;
+    ctrl.flags = 0;
+    ctrl.baudrate = 0;
+    ctrl.timeout = 0;
+    ctrl.count = 0;
+    if (vehicle != nullptr) {
+        vehicle->sendMessage(ctrl);
+    }
+}
+
+void NshCommand::HandleMessage(const MavLinkMessage& msg)
+{
+    if (msg.msgid == static_cast<uint8_t>(MavLinkMessageIds::MAVLINK_MSG_ID_SERIAL_CONTROL)) {
+
+        MavLinkSerialControl ctrl;
+        ctrl.decode(msg);
+        int len = ctrl.count;
+        if (len > 0) {
+            if (len > 3 && ctrl.data[len - 1] == 'K' && ctrl.data[len - 2] == '[' && ctrl.data[len - 3] == '\x1b') {
+                // this is an ERASE_END_LINE command which we ignore.
+                len -= 3;
+            }
+            std::cout.write(reinterpret_cast<const char*>(&ctrl.data[0]), len);
+        }
+    }
+}
+
+bool SetMessageIntervalCommand::Parse(const std::vector<std::string>& args)
+{
+    msgid_ = 0;
+    frequency_ = 0;
+
+    if (args.size() == 3) {
+        std::string cmd = args[0];
+        cmd = Utils::toLower(cmd);
+        if (cmd == "setmessageinterval") {
+            msgid_ = atoi(args[1].c_str());
+            frequency_ = atoi(args[2].c_str());
+            if (msgid_ <= 0) {
+                printf("invalid message id %d.\n", msgid_);
+                return false;
+            }
+            if (frequency_ < 0 || frequency_ > 1000) {
+                printf("invalid frequence %d, valid range is 0 <= f <= 1000.\n", frequency_);
+                return false;
+            }
+            return true;
+        }
+    }
+    return false;
+}
+
+void SetMessageIntervalCommand::Execute(std::shared_ptr<MavLinkVehicle> com)
+{
+    com->setMessageInterval(msgid_, frequency_);
+}
+
+bool WaitForAltitudeCommand::Parse(const std::vector<std::string>& args)
+{
+    if (args.size() > 0) {
+        std::string cmd = args[0];
+        cmd = Utils::toLower(cmd);
+        if (cmd == "waitforaltitude") {
+            if (args.size() == 4) {
+                z = static_cast<float>(atof(args[1].c_str()));
+                dz = static_cast<float>(atof(args[2].c_str()));
+                dvz = static_cast<float>(atof(args[3].c_str()));
+                if (z > 0) {
+                    z = -z;
+                }
+                return true;
+            }
+            else {
+                printf("wrong number of arguments.\n");
+                PrintHelp();
+                return false;
+            }
+        }
+    }
+    return false;
+}
+
+void WaitForAltitudeCommand::Execute(std::shared_ptr<MavLinkVehicle> com)
+{
+    bool rc = false;
+    if (com->waitForAltitude(z, dz, dvz).wait(30000, &rc)) {
+        if (!rc) {
+            printf("altitude not reached\n");
+        }
+        else {
+            printf("target altitude & velocity reached\n");
+        }
+    }
+    else {
+        printf("timeout waiting for set altitude\n");
+    }
+}