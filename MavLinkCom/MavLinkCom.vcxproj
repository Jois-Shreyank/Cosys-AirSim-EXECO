﻿<?xml version="1.0" encoding="utf-8"?>
<Project DefaultTargets="Build" ToolsVersion="16.0" xmlns="http://schemas.microsoft.com/developer/msbuild/2003">
  <Import Project="$([MSBuild]::GetDirectoryNameOfFileAbove($(MSBuildThisFileDirectory), AirSim.props))\AirSim.props" />
  <PropertyGroup>
    <ShowAllFiles>true</ShowAllFiles>
<<<<<<< HEAD
    <PlatformToolset>v142</PlatformToolset>
=======
    <PlatformToolset>v143</PlatformToolset>
>>>>>>> 9c84fc13
  </PropertyGroup>
  <ItemGroup Label="ProjectConfigurations">
    <ProjectConfiguration Include="Debug|ARM">
      <Configuration>Debug</Configuration>
      <Platform>ARM</Platform>
    </ProjectConfiguration>
    <ProjectConfiguration Include="Debug|Win32">
      <Configuration>Debug</Configuration>
      <Platform>Win32</Platform>
    </ProjectConfiguration>
    <ProjectConfiguration Include="Release|ARM">
      <Configuration>Release</Configuration>
      <Platform>ARM</Platform>
    </ProjectConfiguration>
    <ProjectConfiguration Include="Release|Win32">
      <Configuration>Release</Configuration>
      <Platform>Win32</Platform>
    </ProjectConfiguration>
    <ProjectConfiguration Include="Debug|x64">
      <Configuration>Debug</Configuration>
      <Platform>x64</Platform>
    </ProjectConfiguration>
    <ProjectConfiguration Include="Release|x64">
      <Configuration>Release</Configuration>
      <Platform>x64</Platform>
    </ProjectConfiguration>
    <ProjectConfiguration Include="RelWithDebInfo|ARM">
      <Configuration>RelWithDebInfo</Configuration>
      <Platform>ARM</Platform>
    </ProjectConfiguration>
    <ProjectConfiguration Include="RelWithDebInfo|Win32">
      <Configuration>RelWithDebInfo</Configuration>
      <Platform>Win32</Platform>
    </ProjectConfiguration>
    <ProjectConfiguration Include="RelWithDebInfo|x64">
      <Configuration>RelWithDebInfo</Configuration>
      <Platform>x64</Platform>
    </ProjectConfiguration>
  </ItemGroup>
  <PropertyGroup Label="Globals">
    <ProjectGuid>{8510C7A4-BF63-41D2-94F6-D8731D137A5A}</ProjectGuid>
    <Keyword>Win32Proj</Keyword>
    <RootNamespace>PX4_P</RootNamespace>
    <ProjectName>MavLinkCom</ProjectName>
  </PropertyGroup>
  <Import Project="$(VCTargetsPath)\Microsoft.Cpp.Default.props" />
  <PropertyGroup Condition="'$(Configuration)|$(Platform)'=='Debug|Win32'" Label="Configuration">
    <ConfigurationType>StaticLibrary</ConfigurationType>
    <UseDebugLibraries>true</UseDebugLibraries>
    <CharacterSet>Unicode</CharacterSet>
  </PropertyGroup>
  <PropertyGroup Condition="'$(Configuration)|$(Platform)'=='Debug|ARM'" Label="Configuration">
    <ConfigurationType>StaticLibrary</ConfigurationType>
    <UseDebugLibraries>true</UseDebugLibraries>
    <CharacterSet>Unicode</CharacterSet>
  </PropertyGroup>
  <PropertyGroup Condition="'$(Configuration)|$(Platform)'=='Release|Win32'" Label="Configuration">
    <ConfigurationType>StaticLibrary</ConfigurationType>
    <UseDebugLibraries>false</UseDebugLibraries>
    <WholeProgramOptimization>true</WholeProgramOptimization>
    <CharacterSet>Unicode</CharacterSet>
  </PropertyGroup>
  <PropertyGroup Condition="'$(Configuration)|$(Platform)'=='RelWithDebInfo|Win32'" Label="Configuration">
    <ConfigurationType>StaticLibrary</ConfigurationType>
    <UseDebugLibraries>false</UseDebugLibraries>
    <WholeProgramOptimization>true</WholeProgramOptimization>
    <CharacterSet>Unicode</CharacterSet>
  </PropertyGroup>
  <PropertyGroup Condition="'$(Configuration)|$(Platform)'=='Release|ARM'" Label="Configuration">
    <ConfigurationType>StaticLibrary</ConfigurationType>
    <UseDebugLibraries>false</UseDebugLibraries>
    <WholeProgramOptimization>true</WholeProgramOptimization>
    <CharacterSet>Unicode</CharacterSet>
  </PropertyGroup>
  <PropertyGroup Condition="'$(Configuration)|$(Platform)'=='RelWithDebInfo|ARM'" Label="Configuration">
    <ConfigurationType>StaticLibrary</ConfigurationType>
    <UseDebugLibraries>false</UseDebugLibraries>
    <WholeProgramOptimization>true</WholeProgramOptimization>
    <CharacterSet>Unicode</CharacterSet>
  </PropertyGroup>
  <PropertyGroup Condition="'$(Configuration)|$(Platform)'=='Debug|x64'" Label="Configuration">
    <ConfigurationType>StaticLibrary</ConfigurationType>
    <UseDebugLibraries>true</UseDebugLibraries>
    <CharacterSet>Unicode</CharacterSet>
  </PropertyGroup>
  <PropertyGroup Condition="'$(Configuration)|$(Platform)'=='Release|x64'" Label="Configuration">
    <ConfigurationType>StaticLibrary</ConfigurationType>
    <UseDebugLibraries>false</UseDebugLibraries>
    <WholeProgramOptimization>false</WholeProgramOptimization>
    <CharacterSet>Unicode</CharacterSet>
  </PropertyGroup>
  <PropertyGroup Condition="'$(Configuration)|$(Platform)'=='RelWithDebInfo|x64'" Label="Configuration">
    <ConfigurationType>StaticLibrary</ConfigurationType>
    <UseDebugLibraries>false</UseDebugLibraries>
    <WholeProgramOptimization>false</WholeProgramOptimization>
    <CharacterSet>Unicode</CharacterSet>
  </PropertyGroup>
  <Import Project="$(VCTargetsPath)\Microsoft.Cpp.props" />
  <ImportGroup Label="ExtensionSettings">
  </ImportGroup>
  <ImportGroup Label="Shared">
  </ImportGroup>
  <ImportGroup Label="PropertySheets" Condition="'$(Configuration)|$(Platform)'=='Debug|Win32'">
    <Import Project="$(UserRootDir)\Microsoft.Cpp.$(Platform).user.props" Condition="exists('$(UserRootDir)\Microsoft.Cpp.$(Platform).user.props')" Label="LocalAppDataPlatform" />
  </ImportGroup>
  <ImportGroup Condition="'$(Configuration)|$(Platform)'=='Debug|ARM'" Label="PropertySheets">
    <Import Project="$(UserRootDir)\Microsoft.Cpp.$(Platform).user.props" Condition="exists('$(UserRootDir)\Microsoft.Cpp.$(Platform).user.props')" Label="LocalAppDataPlatform" />
  </ImportGroup>
  <ImportGroup Label="PropertySheets" Condition="'$(Configuration)|$(Platform)'=='Release|Win32'">
    <Import Project="$(UserRootDir)\Microsoft.Cpp.$(Platform).user.props" Condition="exists('$(UserRootDir)\Microsoft.Cpp.$(Platform).user.props')" Label="LocalAppDataPlatform" />
  </ImportGroup>
  <ImportGroup Condition="'$(Configuration)|$(Platform)'=='RelWithDebInfo|Win32'" Label="PropertySheets">
    <Import Project="$(UserRootDir)\Microsoft.Cpp.$(Platform).user.props" Condition="exists('$(UserRootDir)\Microsoft.Cpp.$(Platform).user.props')" Label="LocalAppDataPlatform" />
  </ImportGroup>
  <ImportGroup Condition="'$(Configuration)|$(Platform)'=='Release|ARM'" Label="PropertySheets">
    <Import Project="$(UserRootDir)\Microsoft.Cpp.$(Platform).user.props" Condition="exists('$(UserRootDir)\Microsoft.Cpp.$(Platform).user.props')" Label="LocalAppDataPlatform" />
  </ImportGroup>
  <ImportGroup Condition="'$(Configuration)|$(Platform)'=='RelWithDebInfo|ARM'" Label="PropertySheets">
    <Import Project="$(UserRootDir)\Microsoft.Cpp.$(Platform).user.props" Condition="exists('$(UserRootDir)\Microsoft.Cpp.$(Platform).user.props')" Label="LocalAppDataPlatform" />
  </ImportGroup>
  <ImportGroup Label="PropertySheets" Condition="'$(Configuration)|$(Platform)'=='Debug|x64'">
    <Import Project="$(UserRootDir)\Microsoft.Cpp.$(Platform).user.props" Condition="exists('$(UserRootDir)\Microsoft.Cpp.$(Platform).user.props')" Label="LocalAppDataPlatform" />
  </ImportGroup>
  <ImportGroup Label="PropertySheets" Condition="'$(Configuration)|$(Platform)'=='Release|x64'">
    <Import Project="$(UserRootDir)\Microsoft.Cpp.$(Platform).user.props" Condition="exists('$(UserRootDir)\Microsoft.Cpp.$(Platform).user.props')" Label="LocalAppDataPlatform" />
  </ImportGroup>
  <ImportGroup Condition="'$(Configuration)|$(Platform)'=='RelWithDebInfo|x64'" Label="PropertySheets">
    <Import Project="$(UserRootDir)\Microsoft.Cpp.$(Platform).user.props" Condition="exists('$(UserRootDir)\Microsoft.Cpp.$(Platform).user.props')" Label="LocalAppDataPlatform" />
  </ImportGroup>
  <PropertyGroup Label="UserMacros" />
  <PropertyGroup Condition="'$(Configuration)|$(Platform)'=='Debug|Win32'">
    <LinkIncremental>true</LinkIncremental>
    <OutDir>$(ProjectDir)lib\$(Platform)\$(Configuration)\</OutDir>
    <IntDir>$(ProjectDir)temp\$(ProjectName)\$(Platform)\$(Configuration)\</IntDir>
  </PropertyGroup>
  <PropertyGroup Condition="'$(Configuration)|$(Platform)'=='Debug|ARM'">
    <LinkIncremental>true</LinkIncremental>
    <OutDir>$(ProjectDir)lib\$(Platform)\$(Configuration)\</OutDir>
    <IntDir>$(ProjectDir)temp\$(ProjectName)\$(Platform)\$(Configuration)\</IntDir>
  </PropertyGroup>
  <PropertyGroup Condition="'$(Configuration)|$(Platform)'=='Debug|x64'">
    <OutDir>$(ProjectDir)lib\$(Platform)\$(Configuration)\</OutDir>
    <LinkIncremental>true</LinkIncremental>
    <IntDir>$(ProjectDir)temp\$(ProjectName)\$(Platform)\$(Configuration)\</IntDir>
  </PropertyGroup>
  <PropertyGroup Condition="'$(Configuration)|$(Platform)'=='Release|Win32'">
    <LinkIncremental>false</LinkIncremental>
    <OutDir>$(ProjectDir)lib\$(Platform)\$(Configuration)\</OutDir>
    <IntDir>$(ProjectDir)temp\$(ProjectName)\$(Platform)\$(Configuration)\</IntDir>
  </PropertyGroup>
  <PropertyGroup Condition="'$(Configuration)|$(Platform)'=='RelWithDebInfo|Win32'">
    <LinkIncremental>false</LinkIncremental>
    <OutDir>$(ProjectDir)lib\$(Platform)\$(Configuration)\</OutDir>
    <IntDir>$(ProjectDir)temp\$(ProjectName)\$(Platform)\$(Configuration)\</IntDir>
  </PropertyGroup>
  <PropertyGroup Condition="'$(Configuration)|$(Platform)'=='Release|ARM'">
    <LinkIncremental>false</LinkIncremental>
    <OutDir>$(ProjectDir)lib\$(Platform)\$(Configuration)\</OutDir>
    <IntDir>$(ProjectDir)temp\$(ProjectName)\$(Platform)\$(Configuration)\</IntDir>
  </PropertyGroup>
  <PropertyGroup Condition="'$(Configuration)|$(Platform)'=='RelWithDebInfo|ARM'">
    <LinkIncremental>false</LinkIncremental>
    <OutDir>$(ProjectDir)lib\$(Platform)\$(Configuration)\</OutDir>
    <IntDir>$(ProjectDir)temp\$(ProjectName)\$(Platform)\$(Configuration)\</IntDir>
  </PropertyGroup>
  <PropertyGroup Condition="'$(Configuration)|$(Platform)'=='Release|x64'">
    <OutDir>$(ProjectDir)lib\$(Platform)\$(Configuration)\</OutDir>
    <LinkIncremental>false</LinkIncremental>
    <IntDir>$(ProjectDir)temp\$(ProjectName)\$(Platform)\$(Configuration)\</IntDir>
  </PropertyGroup>
  <PropertyGroup Condition="'$(Configuration)|$(Platform)'=='RelWithDebInfo|x64'">
    <OutDir>$(ProjectDir)lib\$(Platform)\$(Configuration)\</OutDir>
    <LinkIncremental>false</LinkIncremental>
    <IntDir>$(ProjectDir)temp\$(ProjectName)\$(Platform)\$(Configuration)\</IntDir>
  </PropertyGroup>
  <ItemDefinitionGroup Condition="'$(Configuration)|$(Platform)'=='Debug|Win32'">
    <ClCompile>
      <PrecompiledHeader>
      </PrecompiledHeader>
      <WarningLevel>Level3</WarningLevel>
      <Optimization>Disabled</Optimization>
      <PreprocessorDefinitions>_WIN32_WINNT=0x0600;_WIN32;WIN32;_SCL_SECURE_NO_WARNINGS;_CRT_SECURE_NO_WARNINGS;_DEBUG;_LIB;%(PreprocessorDefinitions)</PreprocessorDefinitions>
      <RuntimeLibrary>MultiThreadedDebugDLL</RuntimeLibrary>
      <AdditionalIncludeDirectories>common_utils;include</AdditionalIncludeDirectories>
      <BrowseInformation>true</BrowseInformation>
      <TreatWarningAsError>true</TreatWarningAsError>
      <LanguageStandard>stdcpp17</LanguageStandard>
    </ClCompile>
    <Link>
      <SubSystem>Console</SubSystem>
      <GenerateDebugInformation>true</GenerateDebugInformation>
      <AdditionalDependencies>%(AdditionalDependencies)</AdditionalDependencies>
    </Link>
    <PostBuildEvent>
    </PostBuildEvent>
    <PreBuildEvent>
      <Command>
      </Command>
    </PreBuildEvent>
    <Bscmake>
      <PreserveSbr>true</PreserveSbr>
    </Bscmake>
    <Lib>
      <AdditionalLibraryDirectories>$(BOOST_ROOT)\stage\lib</AdditionalLibraryDirectories>
      <AdditionalDependencies>
      </AdditionalDependencies>
    </Lib>
    <ProjectReference>
      <LinkLibraryDependencies>false</LinkLibraryDependencies>
    </ProjectReference>
  </ItemDefinitionGroup>
  <ItemDefinitionGroup Condition="'$(Configuration)|$(Platform)'=='Debug|ARM'">
    <ClCompile>
      <PrecompiledHeader>
      </PrecompiledHeader>
      <WarningLevel>Level3</WarningLevel>
      <Optimization>Disabled</Optimization>
      <PreprocessorDefinitions>ONECORE;_WIN32_WINNT=0x0600;_WIN32;WIN32;_SCL_SECURE_NO_WARNINGS;_CRT_SECURE_NO_WARNINGS;_DEBUG;_LIB;%(PreprocessorDefinitions)</PreprocessorDefinitions>
      <RuntimeLibrary>MultiThreadedDebugDLL</RuntimeLibrary>
      <AdditionalIncludeDirectories>common_utils;include</AdditionalIncludeDirectories>
      <BrowseInformation>true</BrowseInformation>
      <TreatWarningAsError>true</TreatWarningAsError>
    </ClCompile>
    <Link>
      <SubSystem>Console</SubSystem>
      <GenerateDebugInformation>true</GenerateDebugInformation>
      <AdditionalDependencies>%(AdditionalDependencies)</AdditionalDependencies>
    </Link>
    <PostBuildEvent />
    <PreBuildEvent>
      <Command>
      </Command>
    </PreBuildEvent>
    <Bscmake>
      <PreserveSbr>true</PreserveSbr>
    </Bscmake>
    <Lib>
      <AdditionalLibraryDirectories>$(BOOST_ROOT)\stage\lib</AdditionalLibraryDirectories>
      <AdditionalDependencies>
      </AdditionalDependencies>
    </Lib>
    <ProjectReference>
      <LinkLibraryDependencies>false</LinkLibraryDependencies>
    </ProjectReference>
  </ItemDefinitionGroup>
  <ItemDefinitionGroup Condition="'$(Configuration)|$(Platform)'=='Debug|x64'">
    <ClCompile>
      <PrecompiledHeader>
      </PrecompiledHeader>
      <WarningLevel>Level3</WarningLevel>
      <Optimization>Disabled</Optimization>
      <PreprocessorDefinitions>_WIN32;_WIN32_WINNT=0x0600;NOMINMAX;VC_EXTRALEAN;_SCL_SECURE_NO_WARNINGS;_CRT_SECURE_NO_WARNINGS;_DEBUG;_LIB;%(PreprocessorDefinitions)</PreprocessorDefinitions>
      <RuntimeLibrary>MultiThreadedDebugDLL</RuntimeLibrary>
      <AdditionalIncludeDirectories>common_utils;include</AdditionalIncludeDirectories>
      <BrowseInformation>true</BrowseInformation>
      <TreatWarningAsError>true</TreatWarningAsError>
      <LanguageStandard>stdcpp17</LanguageStandard>
    </ClCompile>
    <Link>
      <SubSystem>Console</SubSystem>
      <GenerateDebugInformation>true</GenerateDebugInformation>
      <AdditionalDependencies>%(AdditionalDependencies)</AdditionalDependencies>
    </Link>
    <PostBuildEvent>
    </PostBuildEvent>
    <PreBuildEvent>
      <Command>
      </Command>
    </PreBuildEvent>
    <Lib>
      <AdditionalLibraryDirectories>$(BOOST_ROOT)\stage\lib</AdditionalLibraryDirectories>
      <AdditionalDependencies>
      </AdditionalDependencies>
      <AdditionalOptions>%(AdditionalOptions)  /machine:x64</AdditionalOptions>
    </Lib>
    <Bscmake>
      <PreserveSbr>true</PreserveSbr>
    </Bscmake>
    <ProjectReference>
      <LinkLibraryDependencies>false</LinkLibraryDependencies>
    </ProjectReference>
  </ItemDefinitionGroup>
  <ItemDefinitionGroup Condition="'$(Configuration)|$(Platform)'=='Release|Win32'">
    <ClCompile>
      <WarningLevel>Level3</WarningLevel>
      <PrecompiledHeader>
      </PrecompiledHeader>
      <Optimization>MaxSpeed</Optimization>
      <FunctionLevelLinking>true</FunctionLevelLinking>
      <IntrinsicFunctions>true</IntrinsicFunctions>
      <PreprocessorDefinitions>_WIN32_WINNT=0x0600;_WIN32;WIN32;_SCL_SECURE_NO_WARNINGS;_CRT_SECURE_NO_WARNINGS;_LIB;%(PreprocessorDefinitions)</PreprocessorDefinitions>
      <RuntimeLibrary>MultiThreadedDLL</RuntimeLibrary>
      <AdditionalIncludeDirectories>common_utils;include</AdditionalIncludeDirectories>
      <TreatWarningAsError>true</TreatWarningAsError>
      <LanguageStandard>stdcpp17</LanguageStandard>
    </ClCompile>
    <Link>
      <SubSystem>Console</SubSystem>
      <EnableCOMDATFolding>true</EnableCOMDATFolding>
      <OptimizeReferences>true</OptimizeReferences>
      <GenerateDebugInformation>true</GenerateDebugInformation>
      <AdditionalDependencies>%(AdditionalDependencies)</AdditionalDependencies>
    </Link>
    <PostBuildEvent>
    </PostBuildEvent>
    <PreBuildEvent>
      <Command>
      </Command>
    </PreBuildEvent>
    <Lib>
      <AdditionalLibraryDirectories>$(BOOST_ROOT)\stage\lib</AdditionalLibraryDirectories>
      <AdditionalDependencies>
      </AdditionalDependencies>
    </Lib>
    <ProjectReference>
      <LinkLibraryDependencies>false</LinkLibraryDependencies>
    </ProjectReference>
  </ItemDefinitionGroup>
  <ItemDefinitionGroup Condition="'$(Configuration)|$(Platform)'=='RelWithDebInfo|Win32'">
    <ClCompile>
      <WarningLevel>Level3</WarningLevel>
      <PrecompiledHeader>
      </PrecompiledHeader>
      <Optimization>Disabled</Optimization>
      <FunctionLevelLinking>true</FunctionLevelLinking>
      <IntrinsicFunctions>true</IntrinsicFunctions>
      <PreprocessorDefinitions>_WIN32_WINNT=0x0600;_WIN32;WIN32;_SCL_SECURE_NO_WARNINGS;_CRT_SECURE_NO_WARNINGS;_LIB;%(PreprocessorDefinitions)</PreprocessorDefinitions>
      <RuntimeLibrary>MultiThreadedDLL</RuntimeLibrary>
      <AdditionalIncludeDirectories>common_utils;include</AdditionalIncludeDirectories>
      <TreatWarningAsError>true</TreatWarningAsError>
      <LanguageStandard>stdcpp17</LanguageStandard>
      <WholeProgramOptimization>false</WholeProgramOptimization>
    </ClCompile>
    <Link>
      <SubSystem>Console</SubSystem>
      <EnableCOMDATFolding>true</EnableCOMDATFolding>
      <OptimizeReferences>true</OptimizeReferences>
      <GenerateDebugInformation>true</GenerateDebugInformation>
      <AdditionalDependencies>%(AdditionalDependencies)</AdditionalDependencies>
    </Link>
    <PostBuildEvent />
    <PreBuildEvent>
      <Command>
      </Command>
    </PreBuildEvent>
    <Lib>
      <AdditionalLibraryDirectories>$(BOOST_ROOT)\stage\lib</AdditionalLibraryDirectories>
      <AdditionalDependencies>
      </AdditionalDependencies>
    </Lib>
    <ProjectReference>
      <LinkLibraryDependencies>false</LinkLibraryDependencies>
    </ProjectReference>
  </ItemDefinitionGroup>
  <ItemDefinitionGroup Condition="'$(Configuration)|$(Platform)'=='Release|ARM'">
    <ClCompile>
      <WarningLevel>Level3</WarningLevel>
      <PrecompiledHeader>
      </PrecompiledHeader>
      <Optimization>MaxSpeed</Optimization>
      <FunctionLevelLinking>true</FunctionLevelLinking>
      <IntrinsicFunctions>true</IntrinsicFunctions>
      <PreprocessorDefinitions>ONECORE;_WIN32_WINNT=0x0600;_WIN32;WIN32;_SCL_SECURE_NO_WARNINGS;_CRT_SECURE_NO_WARNINGS;_LIB;%(PreprocessorDefinitions)</PreprocessorDefinitions>
      <RuntimeLibrary>MultiThreadedDLL</RuntimeLibrary>
      <AdditionalIncludeDirectories>common_utils;include</AdditionalIncludeDirectories>
      <TreatWarningAsError>true</TreatWarningAsError>
    </ClCompile>
    <Link>
      <SubSystem>Console</SubSystem>
      <EnableCOMDATFolding>true</EnableCOMDATFolding>
      <OptimizeReferences>true</OptimizeReferences>
      <GenerateDebugInformation>true</GenerateDebugInformation>
      <AdditionalDependencies>%(AdditionalDependencies)</AdditionalDependencies>
    </Link>
    <PostBuildEvent />
    <PreBuildEvent>
      <Command>
      </Command>
    </PreBuildEvent>
    <Lib>
      <AdditionalLibraryDirectories>$(BOOST_ROOT)\stage\lib</AdditionalLibraryDirectories>
      <AdditionalDependencies>
      </AdditionalDependencies>
    </Lib>
    <ProjectReference>
      <LinkLibraryDependencies>false</LinkLibraryDependencies>
    </ProjectReference>
  </ItemDefinitionGroup>
  <ItemDefinitionGroup Condition="'$(Configuration)|$(Platform)'=='RelWithDebInfo|ARM'">
    <ClCompile>
      <WarningLevel>Level3</WarningLevel>
      <PrecompiledHeader>
      </PrecompiledHeader>
      <Optimization>Disabled</Optimization>
      <FunctionLevelLinking>true</FunctionLevelLinking>
      <IntrinsicFunctions>true</IntrinsicFunctions>
      <PreprocessorDefinitions>ONECORE;_WIN32_WINNT=0x0600;_WIN32;WIN32;_SCL_SECURE_NO_WARNINGS;_CRT_SECURE_NO_WARNINGS;_LIB;%(PreprocessorDefinitions)</PreprocessorDefinitions>
      <RuntimeLibrary>MultiThreadedDLL</RuntimeLibrary>
      <AdditionalIncludeDirectories>common_utils;include</AdditionalIncludeDirectories>
      <TreatWarningAsError>true</TreatWarningAsError>
      <WholeProgramOptimization>false</WholeProgramOptimization>
    </ClCompile>
    <Link>
      <SubSystem>Console</SubSystem>
      <EnableCOMDATFolding>true</EnableCOMDATFolding>
      <OptimizeReferences>true</OptimizeReferences>
      <GenerateDebugInformation>true</GenerateDebugInformation>
      <AdditionalDependencies>%(AdditionalDependencies)</AdditionalDependencies>
    </Link>
    <PostBuildEvent />
    <PreBuildEvent>
      <Command>
      </Command>
    </PreBuildEvent>
    <Lib>
      <AdditionalLibraryDirectories>$(BOOST_ROOT)\stage\lib</AdditionalLibraryDirectories>
      <AdditionalDependencies>
      </AdditionalDependencies>
    </Lib>
    <ProjectReference>
      <LinkLibraryDependencies>false</LinkLibraryDependencies>
    </ProjectReference>
  </ItemDefinitionGroup>
  <ItemDefinitionGroup Condition="'$(Configuration)|$(Platform)'=='Release|x64'">
    <ClCompile>
      <WarningLevel>Level3</WarningLevel>
      <PrecompiledHeader>
      </PrecompiledHeader>
      <Optimization>MaxSpeed</Optimization>
      <FunctionLevelLinking>true</FunctionLevelLinking>
      <IntrinsicFunctions>true</IntrinsicFunctions>
      <PreprocessorDefinitions>_WIN32;_WIN32_WINNT=0x0600;NOMINMAX;VC_EXTRALEAN;_CRT_SECURE_NO_WARNINGS;_CRT_NONSTDC_NO_DEPRECATE;_SCL_SECURE_NO_WARNINGS;_LIB;%(PreprocessorDefinitions)</PreprocessorDefinitions>
      <RuntimeLibrary>MultiThreadedDLL</RuntimeLibrary>
      <AdditionalIncludeDirectories>common_utils;include</AdditionalIncludeDirectories>
      <BrowseInformation>true</BrowseInformation>
      <TreatWarningAsError>true</TreatWarningAsError>
      <LanguageStandard>stdcpp17</LanguageStandard>
    </ClCompile>
    <Link>
      <SubSystem>Console</SubSystem>
      <EnableCOMDATFolding>true</EnableCOMDATFolding>
      <OptimizeReferences>true</OptimizeReferences>
      <GenerateDebugInformation>true</GenerateDebugInformation>
      <AdditionalDependencies>%(AdditionalDependencies)</AdditionalDependencies>
    </Link>
    <PostBuildEvent>
    </PostBuildEvent>
    <PreBuildEvent>
      <Command>
      </Command>
    </PreBuildEvent>
    <Bscmake>
      <PreserveSbr>true</PreserveSbr>
    </Bscmake>
    <Lib>
      <AdditionalLibraryDirectories>$(BOOST_ROOT)\stage\lib</AdditionalLibraryDirectories>
      <AdditionalDependencies>
      </AdditionalDependencies>
      <LinkTimeCodeGeneration>false</LinkTimeCodeGeneration>
      <AdditionalOptions>%(AdditionalOptions)  /machine:x64</AdditionalOptions>
    </Lib>
    <ProjectReference>
      <LinkLibraryDependencies>false</LinkLibraryDependencies>
    </ProjectReference>
  </ItemDefinitionGroup>
  <ItemDefinitionGroup Condition="'$(Configuration)|$(Platform)'=='RelWithDebInfo|x64'">
    <ClCompile>
      <WarningLevel>Level3</WarningLevel>
      <PrecompiledHeader>
      </PrecompiledHeader>
      <Optimization>Disabled</Optimization>
      <FunctionLevelLinking>true</FunctionLevelLinking>
      <IntrinsicFunctions>true</IntrinsicFunctions>
      <PreprocessorDefinitions>_WIN32;_WIN32_WINNT=0x0600;NOMINMAX;VC_EXTRALEAN;_CRT_SECURE_NO_WARNINGS;_CRT_NONSTDC_NO_DEPRECATE;_SCL_SECURE_NO_WARNINGS;_LIB;%(PreprocessorDefinitions)</PreprocessorDefinitions>
      <RuntimeLibrary>MultiThreadedDLL</RuntimeLibrary>
      <AdditionalIncludeDirectories>common_utils;include</AdditionalIncludeDirectories>
      <BrowseInformation>true</BrowseInformation>
      <TreatWarningAsError>true</TreatWarningAsError>
      <LanguageStandard>stdcpp17</LanguageStandard>
    </ClCompile>
    <Link>
      <SubSystem>Console</SubSystem>
      <EnableCOMDATFolding>true</EnableCOMDATFolding>
      <OptimizeReferences>true</OptimizeReferences>
      <GenerateDebugInformation>true</GenerateDebugInformation>
      <AdditionalDependencies>%(AdditionalDependencies)</AdditionalDependencies>
    </Link>
    <PostBuildEvent />
    <PreBuildEvent>
      <Command>
      </Command>
    </PreBuildEvent>
    <Bscmake>
      <PreserveSbr>true</PreserveSbr>
    </Bscmake>
    <Lib>
      <AdditionalLibraryDirectories>$(BOOST_ROOT)\stage\lib</AdditionalLibraryDirectories>
      <AdditionalDependencies>
      </AdditionalDependencies>
      <LinkTimeCodeGeneration>false</LinkTimeCodeGeneration>
      <AdditionalOptions>%(AdditionalOptions)  /machine:x64</AdditionalOptions>
    </Lib>
    <ProjectReference>
      <LinkLibraryDependencies>false</LinkLibraryDependencies>
    </ProjectReference>
  </ItemDefinitionGroup>
  <ItemGroup>
    <ClCompile Include="common_utils\FileSystem.cpp" />
    <ClCompile Include="common_utils\ThreadUtils.cpp" />
    <ClCompile Include="src\UdpSocket.cpp" />
    <ClCompile Include="src\impl\UdpSocketImpl.cpp" />
    <ClCompile Include="src\AdHocConnection.cpp" />
    <ClCompile Include="src\impl\AdHocConnectionImpl.cpp" />
    <ClCompile Include="src\impl\MavLinkFtpClientImpl.cpp" />
    <ClCompile Include="src\impl\MavLinkNodeImpl.cpp" />
    <ClCompile Include="src\impl\MavLinkTcpServerImpl.cpp" />
    <ClCompile Include="src\impl\onecore\OneCoreFindSerialPorts.cpp" />
    <ClCompile Include="src\impl\windows\WindowsFindSerialPorts.cpp" />
    <ClCompile Include="src\MavLinkFtpClient.cpp" />
    <ClCompile Include="src\MavLinkLog.cpp" />
    <ClCompile Include="src\MavLinkMessageBase.cpp" />
    <ClCompile Include="src\MavLinkMessages.cpp" />
    <ClCompile Include="src\MavLinkNode.cpp" />
    <ClCompile Include="src\Semaphore.cpp" />
    <ClCompile Include="src\MavLinkTcpServer.cpp" />
    <ClCompile Include="src\MavLinkVehicle.cpp" />
    <ClCompile Include="src\impl\MavLinkVehicleImpl.cpp" />
    <ClCompile Include="src\MavLinkConnection.cpp" />
    <ClCompile Include="src\impl\MavLinkConnectionImpl.cpp" />
    <ClCompile Include="src\MavLinkVideoStream.cpp" />
    <ClCompile Include="src\impl\MavLinkVideoStreamImpl.cpp" />
    <ClCompile Include="src\serial_com\SerialPort.cpp" />
    <ClCompile Include="src\serial_com\SocketInit.cpp" />
    <ClCompile Include="src\serial_com\TcpClientPort.cpp" />
    <ClCompile Include="src\serial_com\UdpClientPort.cpp" />
    <ClCompile Include="src\serial_com\wifi.cpp" />
  </ItemGroup>
  <ItemGroup>
    <ClInclude Include="common_utils\FileSystem.hpp" />
    <ClInclude Include="common_utils\json.hpp" />
    <ClInclude Include="common_utils\StrictMode.hpp" />
    <ClInclude Include="common_utils\ThreadUtils.hpp" />
    <ClInclude Include="include\MavLinkDebugLog.hpp" />
    <ClInclude Include="include\UdpSocket.hpp" />
    <ClInclude Include="include\AdHocConnection.hpp" />
    <ClInclude Include="include\AsyncResult.hpp" />
    <ClInclude Include="common_utils\EnumFlags.hpp" />
    <ClInclude Include="common_utils\ExceptionUtils.hpp" />
    <ClInclude Include="common_utils\optional.hpp" />
    <ClInclude Include="common_utils\prettyprint.hpp" />
    <ClInclude Include="common_utils\sincos.hpp" />
    <ClInclude Include="common_utils\type_utils.hpp" />
    <ClInclude Include="common_utils\Utils.hpp" />
    <ClInclude Include="include\Semaphore.hpp" />
    <ClInclude Include="src\impl\UdpSocketImpl.hpp" />
    <ClInclude Include="src\impl\AdHocConnectionImpl.hpp" />
    <ClInclude Include="src\impl\MavLinkFtpClientImpl.hpp" />
    <ClInclude Include="src\impl\MavLinkNodeImpl.hpp" />
    <ClInclude Include="src\impl\MavLinkTcpServerImpl.hpp" />
    <ClInclude Include="include\MavLinkFtpClient.hpp" />
    <ClInclude Include="include\MavLinkLog.hpp" />
    <ClInclude Include="include\MavLinkMessageBase.hpp" />
    <ClInclude Include="include\MavLinkMessages.hpp" />
    <ClInclude Include="include\MavLinkNode.hpp" />
    <ClInclude Include="include\MavLinkTcpServer.hpp" />
    <ClInclude Include="include\MavLinkVehicle.hpp" />
    <ClInclude Include="src\impl\MavLinkVehicleImpl.hpp" />
    <ClInclude Include="include\MavLinkConnection.hpp" />
    <ClInclude Include="src\impl\MavLinkConnectionImpl.hpp" />
    <ClInclude Include="include\MavLinkVideoStream.hpp" />
    <ClInclude Include="src\impl\MavLinkVideoStreamImpl.hpp" />
    <ClInclude Include="mavlink\checksum.h" />
    <ClInclude Include="mavlink\common\common.h" />
    <ClInclude Include="mavlink\common\mavlink.h" />
    <ClInclude Include="mavlink\common\testsuite.h" />
    <ClInclude Include="mavlink\common\version.h" />
    <ClInclude Include="mavlink\mavlink_conversions.h" />
    <ClInclude Include="mavlink\mavlink_helpers.h" />
    <ClInclude Include="mavlink\mavlink_types.h" />
    <ClInclude Include="mavlink\protocol.h" />
    <ClInclude Include="src\serial_com\Port.h" />
    <ClInclude Include="src\serial_com\SerialPort.hpp" />
    <ClInclude Include="src\serial_com\SocketInit.hpp" />
    <ClInclude Include="src\serial_com\TcpClientPort.hpp" />
    <ClInclude Include="src\serial_com\UdpClientPort.hpp" />
    <ClInclude Include="include\VehicleState.hpp" />
    <ClInclude Include="src\serial_com\wifi.h" />
  </ItemGroup>
  <ItemGroup>
    <None Include="Design\Design.dgml" />
    <None Include="Design\FtpDesign.dgml" />
    <None Include="Design\OffboardControl.dgml" />
  </ItemGroup>
  <Import Project="$(VCTargetsPath)\Microsoft.Cpp.targets" />
  <ImportGroup Label="ExtensionTargets">
  </ImportGroup>
</Project><|MERGE_RESOLUTION|>--- conflicted
+++ resolved
@@ -1,607 +1,603 @@
-﻿<?xml version="1.0" encoding="utf-8"?>
-<Project DefaultTargets="Build" ToolsVersion="16.0" xmlns="http://schemas.microsoft.com/developer/msbuild/2003">
-  <Import Project="$([MSBuild]::GetDirectoryNameOfFileAbove($(MSBuildThisFileDirectory), AirSim.props))\AirSim.props" />
-  <PropertyGroup>
-    <ShowAllFiles>true</ShowAllFiles>
-<<<<<<< HEAD
-    <PlatformToolset>v142</PlatformToolset>
-=======
-    <PlatformToolset>v143</PlatformToolset>
->>>>>>> 9c84fc13
-  </PropertyGroup>
-  <ItemGroup Label="ProjectConfigurations">
-    <ProjectConfiguration Include="Debug|ARM">
-      <Configuration>Debug</Configuration>
-      <Platform>ARM</Platform>
-    </ProjectConfiguration>
-    <ProjectConfiguration Include="Debug|Win32">
-      <Configuration>Debug</Configuration>
-      <Platform>Win32</Platform>
-    </ProjectConfiguration>
-    <ProjectConfiguration Include="Release|ARM">
-      <Configuration>Release</Configuration>
-      <Platform>ARM</Platform>
-    </ProjectConfiguration>
-    <ProjectConfiguration Include="Release|Win32">
-      <Configuration>Release</Configuration>
-      <Platform>Win32</Platform>
-    </ProjectConfiguration>
-    <ProjectConfiguration Include="Debug|x64">
-      <Configuration>Debug</Configuration>
-      <Platform>x64</Platform>
-    </ProjectConfiguration>
-    <ProjectConfiguration Include="Release|x64">
-      <Configuration>Release</Configuration>
-      <Platform>x64</Platform>
-    </ProjectConfiguration>
-    <ProjectConfiguration Include="RelWithDebInfo|ARM">
-      <Configuration>RelWithDebInfo</Configuration>
-      <Platform>ARM</Platform>
-    </ProjectConfiguration>
-    <ProjectConfiguration Include="RelWithDebInfo|Win32">
-      <Configuration>RelWithDebInfo</Configuration>
-      <Platform>Win32</Platform>
-    </ProjectConfiguration>
-    <ProjectConfiguration Include="RelWithDebInfo|x64">
-      <Configuration>RelWithDebInfo</Configuration>
-      <Platform>x64</Platform>
-    </ProjectConfiguration>
-  </ItemGroup>
-  <PropertyGroup Label="Globals">
-    <ProjectGuid>{8510C7A4-BF63-41D2-94F6-D8731D137A5A}</ProjectGuid>
-    <Keyword>Win32Proj</Keyword>
-    <RootNamespace>PX4_P</RootNamespace>
-    <ProjectName>MavLinkCom</ProjectName>
-  </PropertyGroup>
-  <Import Project="$(VCTargetsPath)\Microsoft.Cpp.Default.props" />
-  <PropertyGroup Condition="'$(Configuration)|$(Platform)'=='Debug|Win32'" Label="Configuration">
-    <ConfigurationType>StaticLibrary</ConfigurationType>
-    <UseDebugLibraries>true</UseDebugLibraries>
-    <CharacterSet>Unicode</CharacterSet>
-  </PropertyGroup>
-  <PropertyGroup Condition="'$(Configuration)|$(Platform)'=='Debug|ARM'" Label="Configuration">
-    <ConfigurationType>StaticLibrary</ConfigurationType>
-    <UseDebugLibraries>true</UseDebugLibraries>
-    <CharacterSet>Unicode</CharacterSet>
-  </PropertyGroup>
-  <PropertyGroup Condition="'$(Configuration)|$(Platform)'=='Release|Win32'" Label="Configuration">
-    <ConfigurationType>StaticLibrary</ConfigurationType>
-    <UseDebugLibraries>false</UseDebugLibraries>
-    <WholeProgramOptimization>true</WholeProgramOptimization>
-    <CharacterSet>Unicode</CharacterSet>
-  </PropertyGroup>
-  <PropertyGroup Condition="'$(Configuration)|$(Platform)'=='RelWithDebInfo|Win32'" Label="Configuration">
-    <ConfigurationType>StaticLibrary</ConfigurationType>
-    <UseDebugLibraries>false</UseDebugLibraries>
-    <WholeProgramOptimization>true</WholeProgramOptimization>
-    <CharacterSet>Unicode</CharacterSet>
-  </PropertyGroup>
-  <PropertyGroup Condition="'$(Configuration)|$(Platform)'=='Release|ARM'" Label="Configuration">
-    <ConfigurationType>StaticLibrary</ConfigurationType>
-    <UseDebugLibraries>false</UseDebugLibraries>
-    <WholeProgramOptimization>true</WholeProgramOptimization>
-    <CharacterSet>Unicode</CharacterSet>
-  </PropertyGroup>
-  <PropertyGroup Condition="'$(Configuration)|$(Platform)'=='RelWithDebInfo|ARM'" Label="Configuration">
-    <ConfigurationType>StaticLibrary</ConfigurationType>
-    <UseDebugLibraries>false</UseDebugLibraries>
-    <WholeProgramOptimization>true</WholeProgramOptimization>
-    <CharacterSet>Unicode</CharacterSet>
-  </PropertyGroup>
-  <PropertyGroup Condition="'$(Configuration)|$(Platform)'=='Debug|x64'" Label="Configuration">
-    <ConfigurationType>StaticLibrary</ConfigurationType>
-    <UseDebugLibraries>true</UseDebugLibraries>
-    <CharacterSet>Unicode</CharacterSet>
-  </PropertyGroup>
-  <PropertyGroup Condition="'$(Configuration)|$(Platform)'=='Release|x64'" Label="Configuration">
-    <ConfigurationType>StaticLibrary</ConfigurationType>
-    <UseDebugLibraries>false</UseDebugLibraries>
-    <WholeProgramOptimization>false</WholeProgramOptimization>
-    <CharacterSet>Unicode</CharacterSet>
-  </PropertyGroup>
-  <PropertyGroup Condition="'$(Configuration)|$(Platform)'=='RelWithDebInfo|x64'" Label="Configuration">
-    <ConfigurationType>StaticLibrary</ConfigurationType>
-    <UseDebugLibraries>false</UseDebugLibraries>
-    <WholeProgramOptimization>false</WholeProgramOptimization>
-    <CharacterSet>Unicode</CharacterSet>
-  </PropertyGroup>
-  <Import Project="$(VCTargetsPath)\Microsoft.Cpp.props" />
-  <ImportGroup Label="ExtensionSettings">
-  </ImportGroup>
-  <ImportGroup Label="Shared">
-  </ImportGroup>
-  <ImportGroup Label="PropertySheets" Condition="'$(Configuration)|$(Platform)'=='Debug|Win32'">
-    <Import Project="$(UserRootDir)\Microsoft.Cpp.$(Platform).user.props" Condition="exists('$(UserRootDir)\Microsoft.Cpp.$(Platform).user.props')" Label="LocalAppDataPlatform" />
-  </ImportGroup>
-  <ImportGroup Condition="'$(Configuration)|$(Platform)'=='Debug|ARM'" Label="PropertySheets">
-    <Import Project="$(UserRootDir)\Microsoft.Cpp.$(Platform).user.props" Condition="exists('$(UserRootDir)\Microsoft.Cpp.$(Platform).user.props')" Label="LocalAppDataPlatform" />
-  </ImportGroup>
-  <ImportGroup Label="PropertySheets" Condition="'$(Configuration)|$(Platform)'=='Release|Win32'">
-    <Import Project="$(UserRootDir)\Microsoft.Cpp.$(Platform).user.props" Condition="exists('$(UserRootDir)\Microsoft.Cpp.$(Platform).user.props')" Label="LocalAppDataPlatform" />
-  </ImportGroup>
-  <ImportGroup Condition="'$(Configuration)|$(Platform)'=='RelWithDebInfo|Win32'" Label="PropertySheets">
-    <Import Project="$(UserRootDir)\Microsoft.Cpp.$(Platform).user.props" Condition="exists('$(UserRootDir)\Microsoft.Cpp.$(Platform).user.props')" Label="LocalAppDataPlatform" />
-  </ImportGroup>
-  <ImportGroup Condition="'$(Configuration)|$(Platform)'=='Release|ARM'" Label="PropertySheets">
-    <Import Project="$(UserRootDir)\Microsoft.Cpp.$(Platform).user.props" Condition="exists('$(UserRootDir)\Microsoft.Cpp.$(Platform).user.props')" Label="LocalAppDataPlatform" />
-  </ImportGroup>
-  <ImportGroup Condition="'$(Configuration)|$(Platform)'=='RelWithDebInfo|ARM'" Label="PropertySheets">
-    <Import Project="$(UserRootDir)\Microsoft.Cpp.$(Platform).user.props" Condition="exists('$(UserRootDir)\Microsoft.Cpp.$(Platform).user.props')" Label="LocalAppDataPlatform" />
-  </ImportGroup>
-  <ImportGroup Label="PropertySheets" Condition="'$(Configuration)|$(Platform)'=='Debug|x64'">
-    <Import Project="$(UserRootDir)\Microsoft.Cpp.$(Platform).user.props" Condition="exists('$(UserRootDir)\Microsoft.Cpp.$(Platform).user.props')" Label="LocalAppDataPlatform" />
-  </ImportGroup>
-  <ImportGroup Label="PropertySheets" Condition="'$(Configuration)|$(Platform)'=='Release|x64'">
-    <Import Project="$(UserRootDir)\Microsoft.Cpp.$(Platform).user.props" Condition="exists('$(UserRootDir)\Microsoft.Cpp.$(Platform).user.props')" Label="LocalAppDataPlatform" />
-  </ImportGroup>
-  <ImportGroup Condition="'$(Configuration)|$(Platform)'=='RelWithDebInfo|x64'" Label="PropertySheets">
-    <Import Project="$(UserRootDir)\Microsoft.Cpp.$(Platform).user.props" Condition="exists('$(UserRootDir)\Microsoft.Cpp.$(Platform).user.props')" Label="LocalAppDataPlatform" />
-  </ImportGroup>
-  <PropertyGroup Label="UserMacros" />
-  <PropertyGroup Condition="'$(Configuration)|$(Platform)'=='Debug|Win32'">
-    <LinkIncremental>true</LinkIncremental>
-    <OutDir>$(ProjectDir)lib\$(Platform)\$(Configuration)\</OutDir>
-    <IntDir>$(ProjectDir)temp\$(ProjectName)\$(Platform)\$(Configuration)\</IntDir>
-  </PropertyGroup>
-  <PropertyGroup Condition="'$(Configuration)|$(Platform)'=='Debug|ARM'">
-    <LinkIncremental>true</LinkIncremental>
-    <OutDir>$(ProjectDir)lib\$(Platform)\$(Configuration)\</OutDir>
-    <IntDir>$(ProjectDir)temp\$(ProjectName)\$(Platform)\$(Configuration)\</IntDir>
-  </PropertyGroup>
-  <PropertyGroup Condition="'$(Configuration)|$(Platform)'=='Debug|x64'">
-    <OutDir>$(ProjectDir)lib\$(Platform)\$(Configuration)\</OutDir>
-    <LinkIncremental>true</LinkIncremental>
-    <IntDir>$(ProjectDir)temp\$(ProjectName)\$(Platform)\$(Configuration)\</IntDir>
-  </PropertyGroup>
-  <PropertyGroup Condition="'$(Configuration)|$(Platform)'=='Release|Win32'">
-    <LinkIncremental>false</LinkIncremental>
-    <OutDir>$(ProjectDir)lib\$(Platform)\$(Configuration)\</OutDir>
-    <IntDir>$(ProjectDir)temp\$(ProjectName)\$(Platform)\$(Configuration)\</IntDir>
-  </PropertyGroup>
-  <PropertyGroup Condition="'$(Configuration)|$(Platform)'=='RelWithDebInfo|Win32'">
-    <LinkIncremental>false</LinkIncremental>
-    <OutDir>$(ProjectDir)lib\$(Platform)\$(Configuration)\</OutDir>
-    <IntDir>$(ProjectDir)temp\$(ProjectName)\$(Platform)\$(Configuration)\</IntDir>
-  </PropertyGroup>
-  <PropertyGroup Condition="'$(Configuration)|$(Platform)'=='Release|ARM'">
-    <LinkIncremental>false</LinkIncremental>
-    <OutDir>$(ProjectDir)lib\$(Platform)\$(Configuration)\</OutDir>
-    <IntDir>$(ProjectDir)temp\$(ProjectName)\$(Platform)\$(Configuration)\</IntDir>
-  </PropertyGroup>
-  <PropertyGroup Condition="'$(Configuration)|$(Platform)'=='RelWithDebInfo|ARM'">
-    <LinkIncremental>false</LinkIncremental>
-    <OutDir>$(ProjectDir)lib\$(Platform)\$(Configuration)\</OutDir>
-    <IntDir>$(ProjectDir)temp\$(ProjectName)\$(Platform)\$(Configuration)\</IntDir>
-  </PropertyGroup>
-  <PropertyGroup Condition="'$(Configuration)|$(Platform)'=='Release|x64'">
-    <OutDir>$(ProjectDir)lib\$(Platform)\$(Configuration)\</OutDir>
-    <LinkIncremental>false</LinkIncremental>
-    <IntDir>$(ProjectDir)temp\$(ProjectName)\$(Platform)\$(Configuration)\</IntDir>
-  </PropertyGroup>
-  <PropertyGroup Condition="'$(Configuration)|$(Platform)'=='RelWithDebInfo|x64'">
-    <OutDir>$(ProjectDir)lib\$(Platform)\$(Configuration)\</OutDir>
-    <LinkIncremental>false</LinkIncremental>
-    <IntDir>$(ProjectDir)temp\$(ProjectName)\$(Platform)\$(Configuration)\</IntDir>
-  </PropertyGroup>
-  <ItemDefinitionGroup Condition="'$(Configuration)|$(Platform)'=='Debug|Win32'">
-    <ClCompile>
-      <PrecompiledHeader>
-      </PrecompiledHeader>
-      <WarningLevel>Level3</WarningLevel>
-      <Optimization>Disabled</Optimization>
-      <PreprocessorDefinitions>_WIN32_WINNT=0x0600;_WIN32;WIN32;_SCL_SECURE_NO_WARNINGS;_CRT_SECURE_NO_WARNINGS;_DEBUG;_LIB;%(PreprocessorDefinitions)</PreprocessorDefinitions>
-      <RuntimeLibrary>MultiThreadedDebugDLL</RuntimeLibrary>
-      <AdditionalIncludeDirectories>common_utils;include</AdditionalIncludeDirectories>
-      <BrowseInformation>true</BrowseInformation>
-      <TreatWarningAsError>true</TreatWarningAsError>
-      <LanguageStandard>stdcpp17</LanguageStandard>
-    </ClCompile>
-    <Link>
-      <SubSystem>Console</SubSystem>
-      <GenerateDebugInformation>true</GenerateDebugInformation>
-      <AdditionalDependencies>%(AdditionalDependencies)</AdditionalDependencies>
-    </Link>
-    <PostBuildEvent>
-    </PostBuildEvent>
-    <PreBuildEvent>
-      <Command>
-      </Command>
-    </PreBuildEvent>
-    <Bscmake>
-      <PreserveSbr>true</PreserveSbr>
-    </Bscmake>
-    <Lib>
-      <AdditionalLibraryDirectories>$(BOOST_ROOT)\stage\lib</AdditionalLibraryDirectories>
-      <AdditionalDependencies>
-      </AdditionalDependencies>
-    </Lib>
-    <ProjectReference>
-      <LinkLibraryDependencies>false</LinkLibraryDependencies>
-    </ProjectReference>
-  </ItemDefinitionGroup>
-  <ItemDefinitionGroup Condition="'$(Configuration)|$(Platform)'=='Debug|ARM'">
-    <ClCompile>
-      <PrecompiledHeader>
-      </PrecompiledHeader>
-      <WarningLevel>Level3</WarningLevel>
-      <Optimization>Disabled</Optimization>
-      <PreprocessorDefinitions>ONECORE;_WIN32_WINNT=0x0600;_WIN32;WIN32;_SCL_SECURE_NO_WARNINGS;_CRT_SECURE_NO_WARNINGS;_DEBUG;_LIB;%(PreprocessorDefinitions)</PreprocessorDefinitions>
-      <RuntimeLibrary>MultiThreadedDebugDLL</RuntimeLibrary>
-      <AdditionalIncludeDirectories>common_utils;include</AdditionalIncludeDirectories>
-      <BrowseInformation>true</BrowseInformation>
-      <TreatWarningAsError>true</TreatWarningAsError>
-    </ClCompile>
-    <Link>
-      <SubSystem>Console</SubSystem>
-      <GenerateDebugInformation>true</GenerateDebugInformation>
-      <AdditionalDependencies>%(AdditionalDependencies)</AdditionalDependencies>
-    </Link>
-    <PostBuildEvent />
-    <PreBuildEvent>
-      <Command>
-      </Command>
-    </PreBuildEvent>
-    <Bscmake>
-      <PreserveSbr>true</PreserveSbr>
-    </Bscmake>
-    <Lib>
-      <AdditionalLibraryDirectories>$(BOOST_ROOT)\stage\lib</AdditionalLibraryDirectories>
-      <AdditionalDependencies>
-      </AdditionalDependencies>
-    </Lib>
-    <ProjectReference>
-      <LinkLibraryDependencies>false</LinkLibraryDependencies>
-    </ProjectReference>
-  </ItemDefinitionGroup>
-  <ItemDefinitionGroup Condition="'$(Configuration)|$(Platform)'=='Debug|x64'">
-    <ClCompile>
-      <PrecompiledHeader>
-      </PrecompiledHeader>
-      <WarningLevel>Level3</WarningLevel>
-      <Optimization>Disabled</Optimization>
-      <PreprocessorDefinitions>_WIN32;_WIN32_WINNT=0x0600;NOMINMAX;VC_EXTRALEAN;_SCL_SECURE_NO_WARNINGS;_CRT_SECURE_NO_WARNINGS;_DEBUG;_LIB;%(PreprocessorDefinitions)</PreprocessorDefinitions>
-      <RuntimeLibrary>MultiThreadedDebugDLL</RuntimeLibrary>
-      <AdditionalIncludeDirectories>common_utils;include</AdditionalIncludeDirectories>
-      <BrowseInformation>true</BrowseInformation>
-      <TreatWarningAsError>true</TreatWarningAsError>
-      <LanguageStandard>stdcpp17</LanguageStandard>
-    </ClCompile>
-    <Link>
-      <SubSystem>Console</SubSystem>
-      <GenerateDebugInformation>true</GenerateDebugInformation>
-      <AdditionalDependencies>%(AdditionalDependencies)</AdditionalDependencies>
-    </Link>
-    <PostBuildEvent>
-    </PostBuildEvent>
-    <PreBuildEvent>
-      <Command>
-      </Command>
-    </PreBuildEvent>
-    <Lib>
-      <AdditionalLibraryDirectories>$(BOOST_ROOT)\stage\lib</AdditionalLibraryDirectories>
-      <AdditionalDependencies>
-      </AdditionalDependencies>
-      <AdditionalOptions>%(AdditionalOptions)  /machine:x64</AdditionalOptions>
-    </Lib>
-    <Bscmake>
-      <PreserveSbr>true</PreserveSbr>
-    </Bscmake>
-    <ProjectReference>
-      <LinkLibraryDependencies>false</LinkLibraryDependencies>
-    </ProjectReference>
-  </ItemDefinitionGroup>
-  <ItemDefinitionGroup Condition="'$(Configuration)|$(Platform)'=='Release|Win32'">
-    <ClCompile>
-      <WarningLevel>Level3</WarningLevel>
-      <PrecompiledHeader>
-      </PrecompiledHeader>
-      <Optimization>MaxSpeed</Optimization>
-      <FunctionLevelLinking>true</FunctionLevelLinking>
-      <IntrinsicFunctions>true</IntrinsicFunctions>
-      <PreprocessorDefinitions>_WIN32_WINNT=0x0600;_WIN32;WIN32;_SCL_SECURE_NO_WARNINGS;_CRT_SECURE_NO_WARNINGS;_LIB;%(PreprocessorDefinitions)</PreprocessorDefinitions>
-      <RuntimeLibrary>MultiThreadedDLL</RuntimeLibrary>
-      <AdditionalIncludeDirectories>common_utils;include</AdditionalIncludeDirectories>
-      <TreatWarningAsError>true</TreatWarningAsError>
-      <LanguageStandard>stdcpp17</LanguageStandard>
-    </ClCompile>
-    <Link>
-      <SubSystem>Console</SubSystem>
-      <EnableCOMDATFolding>true</EnableCOMDATFolding>
-      <OptimizeReferences>true</OptimizeReferences>
-      <GenerateDebugInformation>true</GenerateDebugInformation>
-      <AdditionalDependencies>%(AdditionalDependencies)</AdditionalDependencies>
-    </Link>
-    <PostBuildEvent>
-    </PostBuildEvent>
-    <PreBuildEvent>
-      <Command>
-      </Command>
-    </PreBuildEvent>
-    <Lib>
-      <AdditionalLibraryDirectories>$(BOOST_ROOT)\stage\lib</AdditionalLibraryDirectories>
-      <AdditionalDependencies>
-      </AdditionalDependencies>
-    </Lib>
-    <ProjectReference>
-      <LinkLibraryDependencies>false</LinkLibraryDependencies>
-    </ProjectReference>
-  </ItemDefinitionGroup>
-  <ItemDefinitionGroup Condition="'$(Configuration)|$(Platform)'=='RelWithDebInfo|Win32'">
-    <ClCompile>
-      <WarningLevel>Level3</WarningLevel>
-      <PrecompiledHeader>
-      </PrecompiledHeader>
-      <Optimization>Disabled</Optimization>
-      <FunctionLevelLinking>true</FunctionLevelLinking>
-      <IntrinsicFunctions>true</IntrinsicFunctions>
-      <PreprocessorDefinitions>_WIN32_WINNT=0x0600;_WIN32;WIN32;_SCL_SECURE_NO_WARNINGS;_CRT_SECURE_NO_WARNINGS;_LIB;%(PreprocessorDefinitions)</PreprocessorDefinitions>
-      <RuntimeLibrary>MultiThreadedDLL</RuntimeLibrary>
-      <AdditionalIncludeDirectories>common_utils;include</AdditionalIncludeDirectories>
-      <TreatWarningAsError>true</TreatWarningAsError>
-      <LanguageStandard>stdcpp17</LanguageStandard>
-      <WholeProgramOptimization>false</WholeProgramOptimization>
-    </ClCompile>
-    <Link>
-      <SubSystem>Console</SubSystem>
-      <EnableCOMDATFolding>true</EnableCOMDATFolding>
-      <OptimizeReferences>true</OptimizeReferences>
-      <GenerateDebugInformation>true</GenerateDebugInformation>
-      <AdditionalDependencies>%(AdditionalDependencies)</AdditionalDependencies>
-    </Link>
-    <PostBuildEvent />
-    <PreBuildEvent>
-      <Command>
-      </Command>
-    </PreBuildEvent>
-    <Lib>
-      <AdditionalLibraryDirectories>$(BOOST_ROOT)\stage\lib</AdditionalLibraryDirectories>
-      <AdditionalDependencies>
-      </AdditionalDependencies>
-    </Lib>
-    <ProjectReference>
-      <LinkLibraryDependencies>false</LinkLibraryDependencies>
-    </ProjectReference>
-  </ItemDefinitionGroup>
-  <ItemDefinitionGroup Condition="'$(Configuration)|$(Platform)'=='Release|ARM'">
-    <ClCompile>
-      <WarningLevel>Level3</WarningLevel>
-      <PrecompiledHeader>
-      </PrecompiledHeader>
-      <Optimization>MaxSpeed</Optimization>
-      <FunctionLevelLinking>true</FunctionLevelLinking>
-      <IntrinsicFunctions>true</IntrinsicFunctions>
-      <PreprocessorDefinitions>ONECORE;_WIN32_WINNT=0x0600;_WIN32;WIN32;_SCL_SECURE_NO_WARNINGS;_CRT_SECURE_NO_WARNINGS;_LIB;%(PreprocessorDefinitions)</PreprocessorDefinitions>
-      <RuntimeLibrary>MultiThreadedDLL</RuntimeLibrary>
-      <AdditionalIncludeDirectories>common_utils;include</AdditionalIncludeDirectories>
-      <TreatWarningAsError>true</TreatWarningAsError>
-    </ClCompile>
-    <Link>
-      <SubSystem>Console</SubSystem>
-      <EnableCOMDATFolding>true</EnableCOMDATFolding>
-      <OptimizeReferences>true</OptimizeReferences>
-      <GenerateDebugInformation>true</GenerateDebugInformation>
-      <AdditionalDependencies>%(AdditionalDependencies)</AdditionalDependencies>
-    </Link>
-    <PostBuildEvent />
-    <PreBuildEvent>
-      <Command>
-      </Command>
-    </PreBuildEvent>
-    <Lib>
-      <AdditionalLibraryDirectories>$(BOOST_ROOT)\stage\lib</AdditionalLibraryDirectories>
-      <AdditionalDependencies>
-      </AdditionalDependencies>
-    </Lib>
-    <ProjectReference>
-      <LinkLibraryDependencies>false</LinkLibraryDependencies>
-    </ProjectReference>
-  </ItemDefinitionGroup>
-  <ItemDefinitionGroup Condition="'$(Configuration)|$(Platform)'=='RelWithDebInfo|ARM'">
-    <ClCompile>
-      <WarningLevel>Level3</WarningLevel>
-      <PrecompiledHeader>
-      </PrecompiledHeader>
-      <Optimization>Disabled</Optimization>
-      <FunctionLevelLinking>true</FunctionLevelLinking>
-      <IntrinsicFunctions>true</IntrinsicFunctions>
-      <PreprocessorDefinitions>ONECORE;_WIN32_WINNT=0x0600;_WIN32;WIN32;_SCL_SECURE_NO_WARNINGS;_CRT_SECURE_NO_WARNINGS;_LIB;%(PreprocessorDefinitions)</PreprocessorDefinitions>
-      <RuntimeLibrary>MultiThreadedDLL</RuntimeLibrary>
-      <AdditionalIncludeDirectories>common_utils;include</AdditionalIncludeDirectories>
-      <TreatWarningAsError>true</TreatWarningAsError>
-      <WholeProgramOptimization>false</WholeProgramOptimization>
-    </ClCompile>
-    <Link>
-      <SubSystem>Console</SubSystem>
-      <EnableCOMDATFolding>true</EnableCOMDATFolding>
-      <OptimizeReferences>true</OptimizeReferences>
-      <GenerateDebugInformation>true</GenerateDebugInformation>
-      <AdditionalDependencies>%(AdditionalDependencies)</AdditionalDependencies>
-    </Link>
-    <PostBuildEvent />
-    <PreBuildEvent>
-      <Command>
-      </Command>
-    </PreBuildEvent>
-    <Lib>
-      <AdditionalLibraryDirectories>$(BOOST_ROOT)\stage\lib</AdditionalLibraryDirectories>
-      <AdditionalDependencies>
-      </AdditionalDependencies>
-    </Lib>
-    <ProjectReference>
-      <LinkLibraryDependencies>false</LinkLibraryDependencies>
-    </ProjectReference>
-  </ItemDefinitionGroup>
-  <ItemDefinitionGroup Condition="'$(Configuration)|$(Platform)'=='Release|x64'">
-    <ClCompile>
-      <WarningLevel>Level3</WarningLevel>
-      <PrecompiledHeader>
-      </PrecompiledHeader>
-      <Optimization>MaxSpeed</Optimization>
-      <FunctionLevelLinking>true</FunctionLevelLinking>
-      <IntrinsicFunctions>true</IntrinsicFunctions>
-      <PreprocessorDefinitions>_WIN32;_WIN32_WINNT=0x0600;NOMINMAX;VC_EXTRALEAN;_CRT_SECURE_NO_WARNINGS;_CRT_NONSTDC_NO_DEPRECATE;_SCL_SECURE_NO_WARNINGS;_LIB;%(PreprocessorDefinitions)</PreprocessorDefinitions>
-      <RuntimeLibrary>MultiThreadedDLL</RuntimeLibrary>
-      <AdditionalIncludeDirectories>common_utils;include</AdditionalIncludeDirectories>
-      <BrowseInformation>true</BrowseInformation>
-      <TreatWarningAsError>true</TreatWarningAsError>
-      <LanguageStandard>stdcpp17</LanguageStandard>
-    </ClCompile>
-    <Link>
-      <SubSystem>Console</SubSystem>
-      <EnableCOMDATFolding>true</EnableCOMDATFolding>
-      <OptimizeReferences>true</OptimizeReferences>
-      <GenerateDebugInformation>true</GenerateDebugInformation>
-      <AdditionalDependencies>%(AdditionalDependencies)</AdditionalDependencies>
-    </Link>
-    <PostBuildEvent>
-    </PostBuildEvent>
-    <PreBuildEvent>
-      <Command>
-      </Command>
-    </PreBuildEvent>
-    <Bscmake>
-      <PreserveSbr>true</PreserveSbr>
-    </Bscmake>
-    <Lib>
-      <AdditionalLibraryDirectories>$(BOOST_ROOT)\stage\lib</AdditionalLibraryDirectories>
-      <AdditionalDependencies>
-      </AdditionalDependencies>
-      <LinkTimeCodeGeneration>false</LinkTimeCodeGeneration>
-      <AdditionalOptions>%(AdditionalOptions)  /machine:x64</AdditionalOptions>
-    </Lib>
-    <ProjectReference>
-      <LinkLibraryDependencies>false</LinkLibraryDependencies>
-    </ProjectReference>
-  </ItemDefinitionGroup>
-  <ItemDefinitionGroup Condition="'$(Configuration)|$(Platform)'=='RelWithDebInfo|x64'">
-    <ClCompile>
-      <WarningLevel>Level3</WarningLevel>
-      <PrecompiledHeader>
-      </PrecompiledHeader>
-      <Optimization>Disabled</Optimization>
-      <FunctionLevelLinking>true</FunctionLevelLinking>
-      <IntrinsicFunctions>true</IntrinsicFunctions>
-      <PreprocessorDefinitions>_WIN32;_WIN32_WINNT=0x0600;NOMINMAX;VC_EXTRALEAN;_CRT_SECURE_NO_WARNINGS;_CRT_NONSTDC_NO_DEPRECATE;_SCL_SECURE_NO_WARNINGS;_LIB;%(PreprocessorDefinitions)</PreprocessorDefinitions>
-      <RuntimeLibrary>MultiThreadedDLL</RuntimeLibrary>
-      <AdditionalIncludeDirectories>common_utils;include</AdditionalIncludeDirectories>
-      <BrowseInformation>true</BrowseInformation>
-      <TreatWarningAsError>true</TreatWarningAsError>
-      <LanguageStandard>stdcpp17</LanguageStandard>
-    </ClCompile>
-    <Link>
-      <SubSystem>Console</SubSystem>
-      <EnableCOMDATFolding>true</EnableCOMDATFolding>
-      <OptimizeReferences>true</OptimizeReferences>
-      <GenerateDebugInformation>true</GenerateDebugInformation>
-      <AdditionalDependencies>%(AdditionalDependencies)</AdditionalDependencies>
-    </Link>
-    <PostBuildEvent />
-    <PreBuildEvent>
-      <Command>
-      </Command>
-    </PreBuildEvent>
-    <Bscmake>
-      <PreserveSbr>true</PreserveSbr>
-    </Bscmake>
-    <Lib>
-      <AdditionalLibraryDirectories>$(BOOST_ROOT)\stage\lib</AdditionalLibraryDirectories>
-      <AdditionalDependencies>
-      </AdditionalDependencies>
-      <LinkTimeCodeGeneration>false</LinkTimeCodeGeneration>
-      <AdditionalOptions>%(AdditionalOptions)  /machine:x64</AdditionalOptions>
-    </Lib>
-    <ProjectReference>
-      <LinkLibraryDependencies>false</LinkLibraryDependencies>
-    </ProjectReference>
-  </ItemDefinitionGroup>
-  <ItemGroup>
-    <ClCompile Include="common_utils\FileSystem.cpp" />
-    <ClCompile Include="common_utils\ThreadUtils.cpp" />
-    <ClCompile Include="src\UdpSocket.cpp" />
-    <ClCompile Include="src\impl\UdpSocketImpl.cpp" />
-    <ClCompile Include="src\AdHocConnection.cpp" />
-    <ClCompile Include="src\impl\AdHocConnectionImpl.cpp" />
-    <ClCompile Include="src\impl\MavLinkFtpClientImpl.cpp" />
-    <ClCompile Include="src\impl\MavLinkNodeImpl.cpp" />
-    <ClCompile Include="src\impl\MavLinkTcpServerImpl.cpp" />
-    <ClCompile Include="src\impl\onecore\OneCoreFindSerialPorts.cpp" />
-    <ClCompile Include="src\impl\windows\WindowsFindSerialPorts.cpp" />
-    <ClCompile Include="src\MavLinkFtpClient.cpp" />
-    <ClCompile Include="src\MavLinkLog.cpp" />
-    <ClCompile Include="src\MavLinkMessageBase.cpp" />
-    <ClCompile Include="src\MavLinkMessages.cpp" />
-    <ClCompile Include="src\MavLinkNode.cpp" />
-    <ClCompile Include="src\Semaphore.cpp" />
-    <ClCompile Include="src\MavLinkTcpServer.cpp" />
-    <ClCompile Include="src\MavLinkVehicle.cpp" />
-    <ClCompile Include="src\impl\MavLinkVehicleImpl.cpp" />
-    <ClCompile Include="src\MavLinkConnection.cpp" />
-    <ClCompile Include="src\impl\MavLinkConnectionImpl.cpp" />
-    <ClCompile Include="src\MavLinkVideoStream.cpp" />
-    <ClCompile Include="src\impl\MavLinkVideoStreamImpl.cpp" />
-    <ClCompile Include="src\serial_com\SerialPort.cpp" />
-    <ClCompile Include="src\serial_com\SocketInit.cpp" />
-    <ClCompile Include="src\serial_com\TcpClientPort.cpp" />
-    <ClCompile Include="src\serial_com\UdpClientPort.cpp" />
-    <ClCompile Include="src\serial_com\wifi.cpp" />
-  </ItemGroup>
-  <ItemGroup>
-    <ClInclude Include="common_utils\FileSystem.hpp" />
-    <ClInclude Include="common_utils\json.hpp" />
-    <ClInclude Include="common_utils\StrictMode.hpp" />
-    <ClInclude Include="common_utils\ThreadUtils.hpp" />
-    <ClInclude Include="include\MavLinkDebugLog.hpp" />
-    <ClInclude Include="include\UdpSocket.hpp" />
-    <ClInclude Include="include\AdHocConnection.hpp" />
-    <ClInclude Include="include\AsyncResult.hpp" />
-    <ClInclude Include="common_utils\EnumFlags.hpp" />
-    <ClInclude Include="common_utils\ExceptionUtils.hpp" />
-    <ClInclude Include="common_utils\optional.hpp" />
-    <ClInclude Include="common_utils\prettyprint.hpp" />
-    <ClInclude Include="common_utils\sincos.hpp" />
-    <ClInclude Include="common_utils\type_utils.hpp" />
-    <ClInclude Include="common_utils\Utils.hpp" />
-    <ClInclude Include="include\Semaphore.hpp" />
-    <ClInclude Include="src\impl\UdpSocketImpl.hpp" />
-    <ClInclude Include="src\impl\AdHocConnectionImpl.hpp" />
-    <ClInclude Include="src\impl\MavLinkFtpClientImpl.hpp" />
-    <ClInclude Include="src\impl\MavLinkNodeImpl.hpp" />
-    <ClInclude Include="src\impl\MavLinkTcpServerImpl.hpp" />
-    <ClInclude Include="include\MavLinkFtpClient.hpp" />
-    <ClInclude Include="include\MavLinkLog.hpp" />
-    <ClInclude Include="include\MavLinkMessageBase.hpp" />
-    <ClInclude Include="include\MavLinkMessages.hpp" />
-    <ClInclude Include="include\MavLinkNode.hpp" />
-    <ClInclude Include="include\MavLinkTcpServer.hpp" />
-    <ClInclude Include="include\MavLinkVehicle.hpp" />
-    <ClInclude Include="src\impl\MavLinkVehicleImpl.hpp" />
-    <ClInclude Include="include\MavLinkConnection.hpp" />
-    <ClInclude Include="src\impl\MavLinkConnectionImpl.hpp" />
-    <ClInclude Include="include\MavLinkVideoStream.hpp" />
-    <ClInclude Include="src\impl\MavLinkVideoStreamImpl.hpp" />
-    <ClInclude Include="mavlink\checksum.h" />
-    <ClInclude Include="mavlink\common\common.h" />
-    <ClInclude Include="mavlink\common\mavlink.h" />
-    <ClInclude Include="mavlink\common\testsuite.h" />
-    <ClInclude Include="mavlink\common\version.h" />
-    <ClInclude Include="mavlink\mavlink_conversions.h" />
-    <ClInclude Include="mavlink\mavlink_helpers.h" />
-    <ClInclude Include="mavlink\mavlink_types.h" />
-    <ClInclude Include="mavlink\protocol.h" />
-    <ClInclude Include="src\serial_com\Port.h" />
-    <ClInclude Include="src\serial_com\SerialPort.hpp" />
-    <ClInclude Include="src\serial_com\SocketInit.hpp" />
-    <ClInclude Include="src\serial_com\TcpClientPort.hpp" />
-    <ClInclude Include="src\serial_com\UdpClientPort.hpp" />
-    <ClInclude Include="include\VehicleState.hpp" />
-    <ClInclude Include="src\serial_com\wifi.h" />
-  </ItemGroup>
-  <ItemGroup>
-    <None Include="Design\Design.dgml" />
-    <None Include="Design\FtpDesign.dgml" />
-    <None Include="Design\OffboardControl.dgml" />
-  </ItemGroup>
-  <Import Project="$(VCTargetsPath)\Microsoft.Cpp.targets" />
-  <ImportGroup Label="ExtensionTargets">
-  </ImportGroup>
+﻿<?xml version="1.0" encoding="utf-8"?>
+<Project DefaultTargets="Build" ToolsVersion="16.0" xmlns="http://schemas.microsoft.com/developer/msbuild/2003">
+  <Import Project="$([MSBuild]::GetDirectoryNameOfFileAbove($(MSBuildThisFileDirectory), AirSim.props))\AirSim.props" />
+  <PropertyGroup>
+    <ShowAllFiles>true</ShowAllFiles>
+    <PlatformToolset>v143</PlatformToolset>
+  </PropertyGroup>
+  <ItemGroup Label="ProjectConfigurations">
+    <ProjectConfiguration Include="Debug|ARM">
+      <Configuration>Debug</Configuration>
+      <Platform>ARM</Platform>
+    </ProjectConfiguration>
+    <ProjectConfiguration Include="Debug|Win32">
+      <Configuration>Debug</Configuration>
+      <Platform>Win32</Platform>
+    </ProjectConfiguration>
+    <ProjectConfiguration Include="Release|ARM">
+      <Configuration>Release</Configuration>
+      <Platform>ARM</Platform>
+    </ProjectConfiguration>
+    <ProjectConfiguration Include="Release|Win32">
+      <Configuration>Release</Configuration>
+      <Platform>Win32</Platform>
+    </ProjectConfiguration>
+    <ProjectConfiguration Include="Debug|x64">
+      <Configuration>Debug</Configuration>
+      <Platform>x64</Platform>
+    </ProjectConfiguration>
+    <ProjectConfiguration Include="Release|x64">
+      <Configuration>Release</Configuration>
+      <Platform>x64</Platform>
+    </ProjectConfiguration>
+    <ProjectConfiguration Include="RelWithDebInfo|ARM">
+      <Configuration>RelWithDebInfo</Configuration>
+      <Platform>ARM</Platform>
+    </ProjectConfiguration>
+    <ProjectConfiguration Include="RelWithDebInfo|Win32">
+      <Configuration>RelWithDebInfo</Configuration>
+      <Platform>Win32</Platform>
+    </ProjectConfiguration>
+    <ProjectConfiguration Include="RelWithDebInfo|x64">
+      <Configuration>RelWithDebInfo</Configuration>
+      <Platform>x64</Platform>
+    </ProjectConfiguration>
+  </ItemGroup>
+  <PropertyGroup Label="Globals">
+    <ProjectGuid>{8510C7A4-BF63-41D2-94F6-D8731D137A5A}</ProjectGuid>
+    <Keyword>Win32Proj</Keyword>
+    <RootNamespace>PX4_P</RootNamespace>
+    <ProjectName>MavLinkCom</ProjectName>
+  </PropertyGroup>
+  <Import Project="$(VCTargetsPath)\Microsoft.Cpp.Default.props" />
+  <PropertyGroup Condition="'$(Configuration)|$(Platform)'=='Debug|Win32'" Label="Configuration">
+    <ConfigurationType>StaticLibrary</ConfigurationType>
+    <UseDebugLibraries>true</UseDebugLibraries>
+    <CharacterSet>Unicode</CharacterSet>
+  </PropertyGroup>
+  <PropertyGroup Condition="'$(Configuration)|$(Platform)'=='Debug|ARM'" Label="Configuration">
+    <ConfigurationType>StaticLibrary</ConfigurationType>
+    <UseDebugLibraries>true</UseDebugLibraries>
+    <CharacterSet>Unicode</CharacterSet>
+  </PropertyGroup>
+  <PropertyGroup Condition="'$(Configuration)|$(Platform)'=='Release|Win32'" Label="Configuration">
+    <ConfigurationType>StaticLibrary</ConfigurationType>
+    <UseDebugLibraries>false</UseDebugLibraries>
+    <WholeProgramOptimization>true</WholeProgramOptimization>
+    <CharacterSet>Unicode</CharacterSet>
+  </PropertyGroup>
+  <PropertyGroup Condition="'$(Configuration)|$(Platform)'=='RelWithDebInfo|Win32'" Label="Configuration">
+    <ConfigurationType>StaticLibrary</ConfigurationType>
+    <UseDebugLibraries>false</UseDebugLibraries>
+    <WholeProgramOptimization>true</WholeProgramOptimization>
+    <CharacterSet>Unicode</CharacterSet>
+  </PropertyGroup>
+  <PropertyGroup Condition="'$(Configuration)|$(Platform)'=='Release|ARM'" Label="Configuration">
+    <ConfigurationType>StaticLibrary</ConfigurationType>
+    <UseDebugLibraries>false</UseDebugLibraries>
+    <WholeProgramOptimization>true</WholeProgramOptimization>
+    <CharacterSet>Unicode</CharacterSet>
+  </PropertyGroup>
+  <PropertyGroup Condition="'$(Configuration)|$(Platform)'=='RelWithDebInfo|ARM'" Label="Configuration">
+    <ConfigurationType>StaticLibrary</ConfigurationType>
+    <UseDebugLibraries>false</UseDebugLibraries>
+    <WholeProgramOptimization>true</WholeProgramOptimization>
+    <CharacterSet>Unicode</CharacterSet>
+  </PropertyGroup>
+  <PropertyGroup Condition="'$(Configuration)|$(Platform)'=='Debug|x64'" Label="Configuration">
+    <ConfigurationType>StaticLibrary</ConfigurationType>
+    <UseDebugLibraries>true</UseDebugLibraries>
+    <CharacterSet>Unicode</CharacterSet>
+  </PropertyGroup>
+  <PropertyGroup Condition="'$(Configuration)|$(Platform)'=='Release|x64'" Label="Configuration">
+    <ConfigurationType>StaticLibrary</ConfigurationType>
+    <UseDebugLibraries>false</UseDebugLibraries>
+    <WholeProgramOptimization>false</WholeProgramOptimization>
+    <CharacterSet>Unicode</CharacterSet>
+  </PropertyGroup>
+  <PropertyGroup Condition="'$(Configuration)|$(Platform)'=='RelWithDebInfo|x64'" Label="Configuration">
+    <ConfigurationType>StaticLibrary</ConfigurationType>
+    <UseDebugLibraries>false</UseDebugLibraries>
+    <WholeProgramOptimization>false</WholeProgramOptimization>
+    <CharacterSet>Unicode</CharacterSet>
+  </PropertyGroup>
+  <Import Project="$(VCTargetsPath)\Microsoft.Cpp.props" />
+  <ImportGroup Label="ExtensionSettings">
+  </ImportGroup>
+  <ImportGroup Label="Shared">
+  </ImportGroup>
+  <ImportGroup Label="PropertySheets" Condition="'$(Configuration)|$(Platform)'=='Debug|Win32'">
+    <Import Project="$(UserRootDir)\Microsoft.Cpp.$(Platform).user.props" Condition="exists('$(UserRootDir)\Microsoft.Cpp.$(Platform).user.props')" Label="LocalAppDataPlatform" />
+  </ImportGroup>
+  <ImportGroup Condition="'$(Configuration)|$(Platform)'=='Debug|ARM'" Label="PropertySheets">
+    <Import Project="$(UserRootDir)\Microsoft.Cpp.$(Platform).user.props" Condition="exists('$(UserRootDir)\Microsoft.Cpp.$(Platform).user.props')" Label="LocalAppDataPlatform" />
+  </ImportGroup>
+  <ImportGroup Label="PropertySheets" Condition="'$(Configuration)|$(Platform)'=='Release|Win32'">
+    <Import Project="$(UserRootDir)\Microsoft.Cpp.$(Platform).user.props" Condition="exists('$(UserRootDir)\Microsoft.Cpp.$(Platform).user.props')" Label="LocalAppDataPlatform" />
+  </ImportGroup>
+  <ImportGroup Condition="'$(Configuration)|$(Platform)'=='RelWithDebInfo|Win32'" Label="PropertySheets">
+    <Import Project="$(UserRootDir)\Microsoft.Cpp.$(Platform).user.props" Condition="exists('$(UserRootDir)\Microsoft.Cpp.$(Platform).user.props')" Label="LocalAppDataPlatform" />
+  </ImportGroup>
+  <ImportGroup Condition="'$(Configuration)|$(Platform)'=='Release|ARM'" Label="PropertySheets">
+    <Import Project="$(UserRootDir)\Microsoft.Cpp.$(Platform).user.props" Condition="exists('$(UserRootDir)\Microsoft.Cpp.$(Platform).user.props')" Label="LocalAppDataPlatform" />
+  </ImportGroup>
+  <ImportGroup Condition="'$(Configuration)|$(Platform)'=='RelWithDebInfo|ARM'" Label="PropertySheets">
+    <Import Project="$(UserRootDir)\Microsoft.Cpp.$(Platform).user.props" Condition="exists('$(UserRootDir)\Microsoft.Cpp.$(Platform).user.props')" Label="LocalAppDataPlatform" />
+  </ImportGroup>
+  <ImportGroup Label="PropertySheets" Condition="'$(Configuration)|$(Platform)'=='Debug|x64'">
+    <Import Project="$(UserRootDir)\Microsoft.Cpp.$(Platform).user.props" Condition="exists('$(UserRootDir)\Microsoft.Cpp.$(Platform).user.props')" Label="LocalAppDataPlatform" />
+  </ImportGroup>
+  <ImportGroup Label="PropertySheets" Condition="'$(Configuration)|$(Platform)'=='Release|x64'">
+    <Import Project="$(UserRootDir)\Microsoft.Cpp.$(Platform).user.props" Condition="exists('$(UserRootDir)\Microsoft.Cpp.$(Platform).user.props')" Label="LocalAppDataPlatform" />
+  </ImportGroup>
+  <ImportGroup Condition="'$(Configuration)|$(Platform)'=='RelWithDebInfo|x64'" Label="PropertySheets">
+    <Import Project="$(UserRootDir)\Microsoft.Cpp.$(Platform).user.props" Condition="exists('$(UserRootDir)\Microsoft.Cpp.$(Platform).user.props')" Label="LocalAppDataPlatform" />
+  </ImportGroup>
+  <PropertyGroup Label="UserMacros" />
+  <PropertyGroup Condition="'$(Configuration)|$(Platform)'=='Debug|Win32'">
+    <LinkIncremental>true</LinkIncremental>
+    <OutDir>$(ProjectDir)lib\$(Platform)\$(Configuration)\</OutDir>
+    <IntDir>$(ProjectDir)temp\$(ProjectName)\$(Platform)\$(Configuration)\</IntDir>
+  </PropertyGroup>
+  <PropertyGroup Condition="'$(Configuration)|$(Platform)'=='Debug|ARM'">
+    <LinkIncremental>true</LinkIncremental>
+    <OutDir>$(ProjectDir)lib\$(Platform)\$(Configuration)\</OutDir>
+    <IntDir>$(ProjectDir)temp\$(ProjectName)\$(Platform)\$(Configuration)\</IntDir>
+  </PropertyGroup>
+  <PropertyGroup Condition="'$(Configuration)|$(Platform)'=='Debug|x64'">
+    <OutDir>$(ProjectDir)lib\$(Platform)\$(Configuration)\</OutDir>
+    <LinkIncremental>true</LinkIncremental>
+    <IntDir>$(ProjectDir)temp\$(ProjectName)\$(Platform)\$(Configuration)\</IntDir>
+  </PropertyGroup>
+  <PropertyGroup Condition="'$(Configuration)|$(Platform)'=='Release|Win32'">
+    <LinkIncremental>false</LinkIncremental>
+    <OutDir>$(ProjectDir)lib\$(Platform)\$(Configuration)\</OutDir>
+    <IntDir>$(ProjectDir)temp\$(ProjectName)\$(Platform)\$(Configuration)\</IntDir>
+  </PropertyGroup>
+  <PropertyGroup Condition="'$(Configuration)|$(Platform)'=='RelWithDebInfo|Win32'">
+    <LinkIncremental>false</LinkIncremental>
+    <OutDir>$(ProjectDir)lib\$(Platform)\$(Configuration)\</OutDir>
+    <IntDir>$(ProjectDir)temp\$(ProjectName)\$(Platform)\$(Configuration)\</IntDir>
+  </PropertyGroup>
+  <PropertyGroup Condition="'$(Configuration)|$(Platform)'=='Release|ARM'">
+    <LinkIncremental>false</LinkIncremental>
+    <OutDir>$(ProjectDir)lib\$(Platform)\$(Configuration)\</OutDir>
+    <IntDir>$(ProjectDir)temp\$(ProjectName)\$(Platform)\$(Configuration)\</IntDir>
+  </PropertyGroup>
+  <PropertyGroup Condition="'$(Configuration)|$(Platform)'=='RelWithDebInfo|ARM'">
+    <LinkIncremental>false</LinkIncremental>
+    <OutDir>$(ProjectDir)lib\$(Platform)\$(Configuration)\</OutDir>
+    <IntDir>$(ProjectDir)temp\$(ProjectName)\$(Platform)\$(Configuration)\</IntDir>
+  </PropertyGroup>
+  <PropertyGroup Condition="'$(Configuration)|$(Platform)'=='Release|x64'">
+    <OutDir>$(ProjectDir)lib\$(Platform)\$(Configuration)\</OutDir>
+    <LinkIncremental>false</LinkIncremental>
+    <IntDir>$(ProjectDir)temp\$(ProjectName)\$(Platform)\$(Configuration)\</IntDir>
+  </PropertyGroup>
+  <PropertyGroup Condition="'$(Configuration)|$(Platform)'=='RelWithDebInfo|x64'">
+    <OutDir>$(ProjectDir)lib\$(Platform)\$(Configuration)\</OutDir>
+    <LinkIncremental>false</LinkIncremental>
+    <IntDir>$(ProjectDir)temp\$(ProjectName)\$(Platform)\$(Configuration)\</IntDir>
+  </PropertyGroup>
+  <ItemDefinitionGroup Condition="'$(Configuration)|$(Platform)'=='Debug|Win32'">
+    <ClCompile>
+      <PrecompiledHeader>
+      </PrecompiledHeader>
+      <WarningLevel>Level3</WarningLevel>
+      <Optimization>Disabled</Optimization>
+      <PreprocessorDefinitions>_WIN32_WINNT=0x0600;_WIN32;WIN32;_SCL_SECURE_NO_WARNINGS;_CRT_SECURE_NO_WARNINGS;_DEBUG;_LIB;%(PreprocessorDefinitions)</PreprocessorDefinitions>
+      <RuntimeLibrary>MultiThreadedDebugDLL</RuntimeLibrary>
+      <AdditionalIncludeDirectories>common_utils;include</AdditionalIncludeDirectories>
+      <BrowseInformation>true</BrowseInformation>
+      <TreatWarningAsError>true</TreatWarningAsError>
+      <LanguageStandard>stdcpp17</LanguageStandard>
+    </ClCompile>
+    <Link>
+      <SubSystem>Console</SubSystem>
+      <GenerateDebugInformation>true</GenerateDebugInformation>
+      <AdditionalDependencies>%(AdditionalDependencies)</AdditionalDependencies>
+    </Link>
+    <PostBuildEvent>
+    </PostBuildEvent>
+    <PreBuildEvent>
+      <Command>
+      </Command>
+    </PreBuildEvent>
+    <Bscmake>
+      <PreserveSbr>true</PreserveSbr>
+    </Bscmake>
+    <Lib>
+      <AdditionalLibraryDirectories>$(BOOST_ROOT)\stage\lib</AdditionalLibraryDirectories>
+      <AdditionalDependencies>
+      </AdditionalDependencies>
+    </Lib>
+    <ProjectReference>
+      <LinkLibraryDependencies>false</LinkLibraryDependencies>
+    </ProjectReference>
+  </ItemDefinitionGroup>
+  <ItemDefinitionGroup Condition="'$(Configuration)|$(Platform)'=='Debug|ARM'">
+    <ClCompile>
+      <PrecompiledHeader>
+      </PrecompiledHeader>
+      <WarningLevel>Level3</WarningLevel>
+      <Optimization>Disabled</Optimization>
+      <PreprocessorDefinitions>ONECORE;_WIN32_WINNT=0x0600;_WIN32;WIN32;_SCL_SECURE_NO_WARNINGS;_CRT_SECURE_NO_WARNINGS;_DEBUG;_LIB;%(PreprocessorDefinitions)</PreprocessorDefinitions>
+      <RuntimeLibrary>MultiThreadedDebugDLL</RuntimeLibrary>
+      <AdditionalIncludeDirectories>common_utils;include</AdditionalIncludeDirectories>
+      <BrowseInformation>true</BrowseInformation>
+      <TreatWarningAsError>true</TreatWarningAsError>
+    </ClCompile>
+    <Link>
+      <SubSystem>Console</SubSystem>
+      <GenerateDebugInformation>true</GenerateDebugInformation>
+      <AdditionalDependencies>%(AdditionalDependencies)</AdditionalDependencies>
+    </Link>
+    <PostBuildEvent />
+    <PreBuildEvent>
+      <Command>
+      </Command>
+    </PreBuildEvent>
+    <Bscmake>
+      <PreserveSbr>true</PreserveSbr>
+    </Bscmake>
+    <Lib>
+      <AdditionalLibraryDirectories>$(BOOST_ROOT)\stage\lib</AdditionalLibraryDirectories>
+      <AdditionalDependencies>
+      </AdditionalDependencies>
+    </Lib>
+    <ProjectReference>
+      <LinkLibraryDependencies>false</LinkLibraryDependencies>
+    </ProjectReference>
+  </ItemDefinitionGroup>
+  <ItemDefinitionGroup Condition="'$(Configuration)|$(Platform)'=='Debug|x64'">
+    <ClCompile>
+      <PrecompiledHeader>
+      </PrecompiledHeader>
+      <WarningLevel>Level3</WarningLevel>
+      <Optimization>Disabled</Optimization>
+      <PreprocessorDefinitions>_WIN32;_WIN32_WINNT=0x0600;NOMINMAX;VC_EXTRALEAN;_SCL_SECURE_NO_WARNINGS;_CRT_SECURE_NO_WARNINGS;_DEBUG;_LIB;%(PreprocessorDefinitions)</PreprocessorDefinitions>
+      <RuntimeLibrary>MultiThreadedDebugDLL</RuntimeLibrary>
+      <AdditionalIncludeDirectories>common_utils;include</AdditionalIncludeDirectories>
+      <BrowseInformation>true</BrowseInformation>
+      <TreatWarningAsError>true</TreatWarningAsError>
+      <LanguageStandard>stdcpp17</LanguageStandard>
+    </ClCompile>
+    <Link>
+      <SubSystem>Console</SubSystem>
+      <GenerateDebugInformation>true</GenerateDebugInformation>
+      <AdditionalDependencies>%(AdditionalDependencies)</AdditionalDependencies>
+    </Link>
+    <PostBuildEvent>
+    </PostBuildEvent>
+    <PreBuildEvent>
+      <Command>
+      </Command>
+    </PreBuildEvent>
+    <Lib>
+      <AdditionalLibraryDirectories>$(BOOST_ROOT)\stage\lib</AdditionalLibraryDirectories>
+      <AdditionalDependencies>
+      </AdditionalDependencies>
+      <AdditionalOptions>%(AdditionalOptions)  /machine:x64</AdditionalOptions>
+    </Lib>
+    <Bscmake>
+      <PreserveSbr>true</PreserveSbr>
+    </Bscmake>
+    <ProjectReference>
+      <LinkLibraryDependencies>false</LinkLibraryDependencies>
+    </ProjectReference>
+  </ItemDefinitionGroup>
+  <ItemDefinitionGroup Condition="'$(Configuration)|$(Platform)'=='Release|Win32'">
+    <ClCompile>
+      <WarningLevel>Level3</WarningLevel>
+      <PrecompiledHeader>
+      </PrecompiledHeader>
+      <Optimization>MaxSpeed</Optimization>
+      <FunctionLevelLinking>true</FunctionLevelLinking>
+      <IntrinsicFunctions>true</IntrinsicFunctions>
+      <PreprocessorDefinitions>_WIN32_WINNT=0x0600;_WIN32;WIN32;_SCL_SECURE_NO_WARNINGS;_CRT_SECURE_NO_WARNINGS;_LIB;%(PreprocessorDefinitions)</PreprocessorDefinitions>
+      <RuntimeLibrary>MultiThreadedDLL</RuntimeLibrary>
+      <AdditionalIncludeDirectories>common_utils;include</AdditionalIncludeDirectories>
+      <TreatWarningAsError>true</TreatWarningAsError>
+      <LanguageStandard>stdcpp17</LanguageStandard>
+    </ClCompile>
+    <Link>
+      <SubSystem>Console</SubSystem>
+      <EnableCOMDATFolding>true</EnableCOMDATFolding>
+      <OptimizeReferences>true</OptimizeReferences>
+      <GenerateDebugInformation>true</GenerateDebugInformation>
+      <AdditionalDependencies>%(AdditionalDependencies)</AdditionalDependencies>
+    </Link>
+    <PostBuildEvent>
+    </PostBuildEvent>
+    <PreBuildEvent>
+      <Command>
+      </Command>
+    </PreBuildEvent>
+    <Lib>
+      <AdditionalLibraryDirectories>$(BOOST_ROOT)\stage\lib</AdditionalLibraryDirectories>
+      <AdditionalDependencies>
+      </AdditionalDependencies>
+    </Lib>
+    <ProjectReference>
+      <LinkLibraryDependencies>false</LinkLibraryDependencies>
+    </ProjectReference>
+  </ItemDefinitionGroup>
+  <ItemDefinitionGroup Condition="'$(Configuration)|$(Platform)'=='RelWithDebInfo|Win32'">
+    <ClCompile>
+      <WarningLevel>Level3</WarningLevel>
+      <PrecompiledHeader>
+      </PrecompiledHeader>
+      <Optimization>Disabled</Optimization>
+      <FunctionLevelLinking>true</FunctionLevelLinking>
+      <IntrinsicFunctions>true</IntrinsicFunctions>
+      <PreprocessorDefinitions>_WIN32_WINNT=0x0600;_WIN32;WIN32;_SCL_SECURE_NO_WARNINGS;_CRT_SECURE_NO_WARNINGS;_LIB;%(PreprocessorDefinitions)</PreprocessorDefinitions>
+      <RuntimeLibrary>MultiThreadedDLL</RuntimeLibrary>
+      <AdditionalIncludeDirectories>common_utils;include</AdditionalIncludeDirectories>
+      <TreatWarningAsError>true</TreatWarningAsError>
+      <LanguageStandard>stdcpp17</LanguageStandard>
+      <WholeProgramOptimization>false</WholeProgramOptimization>
+    </ClCompile>
+    <Link>
+      <SubSystem>Console</SubSystem>
+      <EnableCOMDATFolding>true</EnableCOMDATFolding>
+      <OptimizeReferences>true</OptimizeReferences>
+      <GenerateDebugInformation>true</GenerateDebugInformation>
+      <AdditionalDependencies>%(AdditionalDependencies)</AdditionalDependencies>
+    </Link>
+    <PostBuildEvent />
+    <PreBuildEvent>
+      <Command>
+      </Command>
+    </PreBuildEvent>
+    <Lib>
+      <AdditionalLibraryDirectories>$(BOOST_ROOT)\stage\lib</AdditionalLibraryDirectories>
+      <AdditionalDependencies>
+      </AdditionalDependencies>
+    </Lib>
+    <ProjectReference>
+      <LinkLibraryDependencies>false</LinkLibraryDependencies>
+    </ProjectReference>
+  </ItemDefinitionGroup>
+  <ItemDefinitionGroup Condition="'$(Configuration)|$(Platform)'=='Release|ARM'">
+    <ClCompile>
+      <WarningLevel>Level3</WarningLevel>
+      <PrecompiledHeader>
+      </PrecompiledHeader>
+      <Optimization>MaxSpeed</Optimization>
+      <FunctionLevelLinking>true</FunctionLevelLinking>
+      <IntrinsicFunctions>true</IntrinsicFunctions>
+      <PreprocessorDefinitions>ONECORE;_WIN32_WINNT=0x0600;_WIN32;WIN32;_SCL_SECURE_NO_WARNINGS;_CRT_SECURE_NO_WARNINGS;_LIB;%(PreprocessorDefinitions)</PreprocessorDefinitions>
+      <RuntimeLibrary>MultiThreadedDLL</RuntimeLibrary>
+      <AdditionalIncludeDirectories>common_utils;include</AdditionalIncludeDirectories>
+      <TreatWarningAsError>true</TreatWarningAsError>
+    </ClCompile>
+    <Link>
+      <SubSystem>Console</SubSystem>
+      <EnableCOMDATFolding>true</EnableCOMDATFolding>
+      <OptimizeReferences>true</OptimizeReferences>
+      <GenerateDebugInformation>true</GenerateDebugInformation>
+      <AdditionalDependencies>%(AdditionalDependencies)</AdditionalDependencies>
+    </Link>
+    <PostBuildEvent />
+    <PreBuildEvent>
+      <Command>
+      </Command>
+    </PreBuildEvent>
+    <Lib>
+      <AdditionalLibraryDirectories>$(BOOST_ROOT)\stage\lib</AdditionalLibraryDirectories>
+      <AdditionalDependencies>
+      </AdditionalDependencies>
+    </Lib>
+    <ProjectReference>
+      <LinkLibraryDependencies>false</LinkLibraryDependencies>
+    </ProjectReference>
+  </ItemDefinitionGroup>
+  <ItemDefinitionGroup Condition="'$(Configuration)|$(Platform)'=='RelWithDebInfo|ARM'">
+    <ClCompile>
+      <WarningLevel>Level3</WarningLevel>
+      <PrecompiledHeader>
+      </PrecompiledHeader>
+      <Optimization>Disabled</Optimization>
+      <FunctionLevelLinking>true</FunctionLevelLinking>
+      <IntrinsicFunctions>true</IntrinsicFunctions>
+      <PreprocessorDefinitions>ONECORE;_WIN32_WINNT=0x0600;_WIN32;WIN32;_SCL_SECURE_NO_WARNINGS;_CRT_SECURE_NO_WARNINGS;_LIB;%(PreprocessorDefinitions)</PreprocessorDefinitions>
+      <RuntimeLibrary>MultiThreadedDLL</RuntimeLibrary>
+      <AdditionalIncludeDirectories>common_utils;include</AdditionalIncludeDirectories>
+      <TreatWarningAsError>true</TreatWarningAsError>
+      <WholeProgramOptimization>false</WholeProgramOptimization>
+    </ClCompile>
+    <Link>
+      <SubSystem>Console</SubSystem>
+      <EnableCOMDATFolding>true</EnableCOMDATFolding>
+      <OptimizeReferences>true</OptimizeReferences>
+      <GenerateDebugInformation>true</GenerateDebugInformation>
+      <AdditionalDependencies>%(AdditionalDependencies)</AdditionalDependencies>
+    </Link>
+    <PostBuildEvent />
+    <PreBuildEvent>
+      <Command>
+      </Command>
+    </PreBuildEvent>
+    <Lib>
+      <AdditionalLibraryDirectories>$(BOOST_ROOT)\stage\lib</AdditionalLibraryDirectories>
+      <AdditionalDependencies>
+      </AdditionalDependencies>
+    </Lib>
+    <ProjectReference>
+      <LinkLibraryDependencies>false</LinkLibraryDependencies>
+    </ProjectReference>
+  </ItemDefinitionGroup>
+  <ItemDefinitionGroup Condition="'$(Configuration)|$(Platform)'=='Release|x64'">
+    <ClCompile>
+      <WarningLevel>Level3</WarningLevel>
+      <PrecompiledHeader>
+      </PrecompiledHeader>
+      <Optimization>MaxSpeed</Optimization>
+      <FunctionLevelLinking>true</FunctionLevelLinking>
+      <IntrinsicFunctions>true</IntrinsicFunctions>
+      <PreprocessorDefinitions>_WIN32;_WIN32_WINNT=0x0600;NOMINMAX;VC_EXTRALEAN;_CRT_SECURE_NO_WARNINGS;_CRT_NONSTDC_NO_DEPRECATE;_SCL_SECURE_NO_WARNINGS;_LIB;%(PreprocessorDefinitions)</PreprocessorDefinitions>
+      <RuntimeLibrary>MultiThreadedDLL</RuntimeLibrary>
+      <AdditionalIncludeDirectories>common_utils;include</AdditionalIncludeDirectories>
+      <BrowseInformation>true</BrowseInformation>
+      <TreatWarningAsError>true</TreatWarningAsError>
+      <LanguageStandard>stdcpp17</LanguageStandard>
+    </ClCompile>
+    <Link>
+      <SubSystem>Console</SubSystem>
+      <EnableCOMDATFolding>true</EnableCOMDATFolding>
+      <OptimizeReferences>true</OptimizeReferences>
+      <GenerateDebugInformation>true</GenerateDebugInformation>
+      <AdditionalDependencies>%(AdditionalDependencies)</AdditionalDependencies>
+    </Link>
+    <PostBuildEvent>
+    </PostBuildEvent>
+    <PreBuildEvent>
+      <Command>
+      </Command>
+    </PreBuildEvent>
+    <Bscmake>
+      <PreserveSbr>true</PreserveSbr>
+    </Bscmake>
+    <Lib>
+      <AdditionalLibraryDirectories>$(BOOST_ROOT)\stage\lib</AdditionalLibraryDirectories>
+      <AdditionalDependencies>
+      </AdditionalDependencies>
+      <LinkTimeCodeGeneration>false</LinkTimeCodeGeneration>
+      <AdditionalOptions>%(AdditionalOptions)  /machine:x64</AdditionalOptions>
+    </Lib>
+    <ProjectReference>
+      <LinkLibraryDependencies>false</LinkLibraryDependencies>
+    </ProjectReference>
+  </ItemDefinitionGroup>
+  <ItemDefinitionGroup Condition="'$(Configuration)|$(Platform)'=='RelWithDebInfo|x64'">
+    <ClCompile>
+      <WarningLevel>Level3</WarningLevel>
+      <PrecompiledHeader>
+      </PrecompiledHeader>
+      <Optimization>Disabled</Optimization>
+      <FunctionLevelLinking>true</FunctionLevelLinking>
+      <IntrinsicFunctions>true</IntrinsicFunctions>
+      <PreprocessorDefinitions>_WIN32;_WIN32_WINNT=0x0600;NOMINMAX;VC_EXTRALEAN;_CRT_SECURE_NO_WARNINGS;_CRT_NONSTDC_NO_DEPRECATE;_SCL_SECURE_NO_WARNINGS;_LIB;%(PreprocessorDefinitions)</PreprocessorDefinitions>
+      <RuntimeLibrary>MultiThreadedDLL</RuntimeLibrary>
+      <AdditionalIncludeDirectories>common_utils;include</AdditionalIncludeDirectories>
+      <BrowseInformation>true</BrowseInformation>
+      <TreatWarningAsError>true</TreatWarningAsError>
+      <LanguageStandard>stdcpp17</LanguageStandard>
+    </ClCompile>
+    <Link>
+      <SubSystem>Console</SubSystem>
+      <EnableCOMDATFolding>true</EnableCOMDATFolding>
+      <OptimizeReferences>true</OptimizeReferences>
+      <GenerateDebugInformation>true</GenerateDebugInformation>
+      <AdditionalDependencies>%(AdditionalDependencies)</AdditionalDependencies>
+    </Link>
+    <PostBuildEvent />
+    <PreBuildEvent>
+      <Command>
+      </Command>
+    </PreBuildEvent>
+    <Bscmake>
+      <PreserveSbr>true</PreserveSbr>
+    </Bscmake>
+    <Lib>
+      <AdditionalLibraryDirectories>$(BOOST_ROOT)\stage\lib</AdditionalLibraryDirectories>
+      <AdditionalDependencies>
+      </AdditionalDependencies>
+      <LinkTimeCodeGeneration>false</LinkTimeCodeGeneration>
+      <AdditionalOptions>%(AdditionalOptions)  /machine:x64</AdditionalOptions>
+    </Lib>
+    <ProjectReference>
+      <LinkLibraryDependencies>false</LinkLibraryDependencies>
+    </ProjectReference>
+  </ItemDefinitionGroup>
+  <ItemGroup>
+    <ClCompile Include="common_utils\FileSystem.cpp" />
+    <ClCompile Include="common_utils\ThreadUtils.cpp" />
+    <ClCompile Include="src\UdpSocket.cpp" />
+    <ClCompile Include="src\impl\UdpSocketImpl.cpp" />
+    <ClCompile Include="src\AdHocConnection.cpp" />
+    <ClCompile Include="src\impl\AdHocConnectionImpl.cpp" />
+    <ClCompile Include="src\impl\MavLinkFtpClientImpl.cpp" />
+    <ClCompile Include="src\impl\MavLinkNodeImpl.cpp" />
+    <ClCompile Include="src\impl\MavLinkTcpServerImpl.cpp" />
+    <ClCompile Include="src\impl\onecore\OneCoreFindSerialPorts.cpp" />
+    <ClCompile Include="src\impl\windows\WindowsFindSerialPorts.cpp" />
+    <ClCompile Include="src\MavLinkFtpClient.cpp" />
+    <ClCompile Include="src\MavLinkLog.cpp" />
+    <ClCompile Include="src\MavLinkMessageBase.cpp" />
+    <ClCompile Include="src\MavLinkMessages.cpp" />
+    <ClCompile Include="src\MavLinkNode.cpp" />
+    <ClCompile Include="src\Semaphore.cpp" />
+    <ClCompile Include="src\MavLinkTcpServer.cpp" />
+    <ClCompile Include="src\MavLinkVehicle.cpp" />
+    <ClCompile Include="src\impl\MavLinkVehicleImpl.cpp" />
+    <ClCompile Include="src\MavLinkConnection.cpp" />
+    <ClCompile Include="src\impl\MavLinkConnectionImpl.cpp" />
+    <ClCompile Include="src\MavLinkVideoStream.cpp" />
+    <ClCompile Include="src\impl\MavLinkVideoStreamImpl.cpp" />
+    <ClCompile Include="src\serial_com\SerialPort.cpp" />
+    <ClCompile Include="src\serial_com\SocketInit.cpp" />
+    <ClCompile Include="src\serial_com\TcpClientPort.cpp" />
+    <ClCompile Include="src\serial_com\UdpClientPort.cpp" />
+    <ClCompile Include="src\serial_com\wifi.cpp" />
+  </ItemGroup>
+  <ItemGroup>
+    <ClInclude Include="common_utils\FileSystem.hpp" />
+    <ClInclude Include="common_utils\json.hpp" />
+    <ClInclude Include="common_utils\StrictMode.hpp" />
+    <ClInclude Include="common_utils\ThreadUtils.hpp" />
+    <ClInclude Include="include\MavLinkDebugLog.hpp" />
+    <ClInclude Include="include\UdpSocket.hpp" />
+    <ClInclude Include="include\AdHocConnection.hpp" />
+    <ClInclude Include="include\AsyncResult.hpp" />
+    <ClInclude Include="common_utils\EnumFlags.hpp" />
+    <ClInclude Include="common_utils\ExceptionUtils.hpp" />
+    <ClInclude Include="common_utils\optional.hpp" />
+    <ClInclude Include="common_utils\prettyprint.hpp" />
+    <ClInclude Include="common_utils\sincos.hpp" />
+    <ClInclude Include="common_utils\type_utils.hpp" />
+    <ClInclude Include="common_utils\Utils.hpp" />
+    <ClInclude Include="include\Semaphore.hpp" />
+    <ClInclude Include="src\impl\UdpSocketImpl.hpp" />
+    <ClInclude Include="src\impl\AdHocConnectionImpl.hpp" />
+    <ClInclude Include="src\impl\MavLinkFtpClientImpl.hpp" />
+    <ClInclude Include="src\impl\MavLinkNodeImpl.hpp" />
+    <ClInclude Include="src\impl\MavLinkTcpServerImpl.hpp" />
+    <ClInclude Include="include\MavLinkFtpClient.hpp" />
+    <ClInclude Include="include\MavLinkLog.hpp" />
+    <ClInclude Include="include\MavLinkMessageBase.hpp" />
+    <ClInclude Include="include\MavLinkMessages.hpp" />
+    <ClInclude Include="include\MavLinkNode.hpp" />
+    <ClInclude Include="include\MavLinkTcpServer.hpp" />
+    <ClInclude Include="include\MavLinkVehicle.hpp" />
+    <ClInclude Include="src\impl\MavLinkVehicleImpl.hpp" />
+    <ClInclude Include="include\MavLinkConnection.hpp" />
+    <ClInclude Include="src\impl\MavLinkConnectionImpl.hpp" />
+    <ClInclude Include="include\MavLinkVideoStream.hpp" />
+    <ClInclude Include="src\impl\MavLinkVideoStreamImpl.hpp" />
+    <ClInclude Include="mavlink\checksum.h" />
+    <ClInclude Include="mavlink\common\common.h" />
+    <ClInclude Include="mavlink\common\mavlink.h" />
+    <ClInclude Include="mavlink\common\testsuite.h" />
+    <ClInclude Include="mavlink\common\version.h" />
+    <ClInclude Include="mavlink\mavlink_conversions.h" />
+    <ClInclude Include="mavlink\mavlink_helpers.h" />
+    <ClInclude Include="mavlink\mavlink_types.h" />
+    <ClInclude Include="mavlink\protocol.h" />
+    <ClInclude Include="src\serial_com\Port.h" />
+    <ClInclude Include="src\serial_com\SerialPort.hpp" />
+    <ClInclude Include="src\serial_com\SocketInit.hpp" />
+    <ClInclude Include="src\serial_com\TcpClientPort.hpp" />
+    <ClInclude Include="src\serial_com\UdpClientPort.hpp" />
+    <ClInclude Include="include\VehicleState.hpp" />
+    <ClInclude Include="src\serial_com\wifi.h" />
+  </ItemGroup>
+  <ItemGroup>
+    <None Include="Design\Design.dgml" />
+    <None Include="Design\FtpDesign.dgml" />
+    <None Include="Design\OffboardControl.dgml" />
+  </ItemGroup>
+  <Import Project="$(VCTargetsPath)\Microsoft.Cpp.targets" />
+  <ImportGroup Label="ExtensionTargets">
+  </ImportGroup>
 </Project>